[workspace]
exclude = [
    "crates/load-test",
    "crates/stark_hash_python",
    "utils/pathfinder-probe",
]
members = [
    "crates/common",
    "crates/compiler",
    "crates/crypto",
    "crates/ethereum",
    "crates/executor",
    "crates/gateway-client",
    "crates/gateway-test-fixtures",
    "crates/gateway-test-utils",
    "crates/gateway-types",
    "crates/merkle-tree",
    "crates/p2p",
    "crates/p2p_proto",
    "crates/p2p_proto_derive",
    "crates/p2p_stream",
    "crates/pathfinder",
    "crates/retry",
    "crates/rpc",
    "crates/serde",
    "crates/storage",
    "crates/tagged",
    "crates/tagged-debug-derive",
]
resolver = "2"

[profile.release-lto]
codegen-units = 1
inherits = "release"
lto = true

[profile.dev.package.flate2]
opt-level = 3

[workspace.package]
<<<<<<< HEAD
authors = ["Equilibrium Labs <info@equilibrium.co>"]
=======
version = "0.14.3"
>>>>>>> c52eb5d5
edition = "2021"
license = "MIT OR Apache-2.0"
rust-version = "1.80"
version = "0.14.2"

[workspace.dependencies]
anyhow = "1.0.75"
ark-ff = "0.4.2"
assert_matches = "1.5.0"
async-trait = "0.1.73"
axum = "0.7.5"
base64 = "0.13.1"
bincode = "2.0.0-rc.3"
bitvec = "1.0.1"
blockifier = { git = "https://github.com/cartridge-gg/sequencer", branch = "pathfinder-patch" }
bloomfilter = "1.0.12"
bytes = "1.4.0"
cached = "0.44.0"
cairo-lang-starknet-classes = "=2.7.0"
# This one needs to match the version used by blockifier
cairo-vm = "=1.0.1"
casm-compiler-v1_0_0-alpha6 = { git = "https://github.com/starkware-libs/cairo", tag = "v1.0.0-alpha.6" }
casm-compiler-v1_0_0-rc0 = { git = "https://github.com/starkware-libs/cairo", tag = "v1.0.0-rc0" }
casm-compiler-v1_1_1 = "=1.1.1"
casm-compiler-v2 = "=2.7.0"
clap = "4.1.13"
console-subscriber = "0.1.10"
const-decoder = "0.3.0"
const_format = "0.2.31"
criterion = "0.5.1"
env_logger = "0.10.0"
fake = "2.8.0"
ff = "0.13"
flate2 = "1.0.27"
futures = { version = "0.3", default-features = false }
futures-bounded = "0.2.1"
hex = "0.4.3"
http = "1.0.0"
http-body = "1.0.0"
httpmock = "0.7.0-rc.1"
hyper = "1.0.0"
ipnet = "2.9.0"
jemallocator = "0.5.4"
keccak-hash = "0.10.0"
libp2p = { version = "0.53.0", default-features = false }
libp2p-identity = "0.2.2"
libp2p-plaintext = "0.41.0"
libp2p-swarm-test = "0.3.0"
metrics = "0.20.1"
metrics-exporter-prometheus = "0.11.0"
mime = "0.3"
mockall = "0.11.4"
num-bigint = "0.4.4"
paste = "1.0.14"
pretty_assertions_sorted = "1.2.3"
primitive-types = "0.12.1"
proc-macro2 = "1.0.66"
proptest = "1.2.0"
prost = "0.13.0"
prost-build = "0.13.0"
prost-types = "0.13.0"
quote = "1.0"
r2d2 = "0.8.10"
r2d2_sqlite = "0.25.0"
rand = "0.8.5"
rand_chacha = "0.3.1"
rayon = "1.8.0"
reqwest = { version = "0.12.5", default-features = false, features = [ "http2", "rustls-tls-native-roots", "charset" ] }
rstest = "0.18.2"
rusqlite = "0.32.1"
semver = "1.0.18"
serde = "1.0.192"
serde_json = "1.0.105"
serde_with = "3.7.0"
sha2 = "0.10.7"
sha3 = "0.10"
# This one needs to match the version used by blockifier
# starknet_api = "=0.13.0-rc.1"
starknet_api = { git = "https://github.com/cartridge-gg/sequencer", branch = "pathfinder-patch" }
# This one needs to match the version used by blockifier
starknet-types-core = "=0.1.5"
syn = "1.0"
tempfile = "3.8"
test-log = { version = "0.2.12", default-features = false }
thiserror = "1.0.48"
time = "0.3.36"
tokio = "1.37.0"
tokio-retry = "0.3.0"
tokio-stream = "0.1.14"
tokio-tungstenite = "0.21"
tower = { version = "0.4.13", default-features = false }
tower-http = { version = "0.5.2", default-features = false }
tracing = "0.1.37"
tracing-subscriber = "0.3.18"
unsigned-varint = "0.8.0"
url = "2.4.1"
vergen = { version = "8", default-features = false }
void = "1.0.2"
warp = "0.3.7"
zeroize = "1.6.0"
zstd = "0.13.2"<|MERGE_RESOLUTION|>--- conflicted
+++ resolved
@@ -38,15 +38,11 @@
 opt-level = 3
 
 [workspace.package]
-<<<<<<< HEAD
-authors = ["Equilibrium Labs <info@equilibrium.co>"]
-=======
 version = "0.14.3"
->>>>>>> c52eb5d5
 edition = "2021"
 license = "MIT OR Apache-2.0"
 rust-version = "1.80"
-version = "0.14.2"
+authors = ["Equilibrium Labs <info@equilibrium.co>"]
 
 [workspace.dependencies]
 anyhow = "1.0.75"
