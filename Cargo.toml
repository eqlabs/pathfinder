--- conflicted
+++ resolved
@@ -8,11 +8,8 @@
 anyhow = "1.0.44"
 bigdecimal = { version = "0.2.0", features = ["serde"] }
 clap = "2.33.3"
-<<<<<<< HEAD
+enum-iterator = "0.7.0"
 hex = "0.4.3"
-=======
-enum-iterator = "0.7.0"
->>>>>>> 5a733389
 home = "0.5.3"
 lazy_static = "1.4.0"
 reqwest = { version = "0.11.4", features = ["json"] }
