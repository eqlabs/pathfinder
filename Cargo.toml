--- conflicted
+++ resolved
@@ -58,11 +58,7 @@
 base64 = "0.13.1"
 bincode = "2.0.0-rc.3"
 bitvec = "1.0.1"
-<<<<<<< HEAD
 blockifier = { git = "https://github.com/cartridge-gg/sequencer", branch = "pathfinder-patch", features = [ "node_api" ] }
-=======
-blockifier = { version = "0.14.0-rc.3", features = ["node_api"] }
->>>>>>> da3ae6d3
 bloomfilter = "1.0.12"
 bytes = "1.4.0"
 cached = "0.44.0"
