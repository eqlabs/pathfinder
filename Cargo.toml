--- conflicted
+++ resolved
@@ -55,11 +55,7 @@
 base64 = "0.13.1"
 bincode = "2.0.0-rc.3"
 bitvec = "1.0.1"
-<<<<<<< HEAD
 blockifier = { git = "https://github.com/cartridge-gg/sequencer", branch = "pathfinder-patch" }
-=======
-blockifier = { git = "https://github.com/eqlabs/sequencer", branch = "eqlabs/main-v0.13.2" }
->>>>>>> e4fb46ea
 bloomfilter = "1.0.12"
 bytes = "1.4.0"
 cached = "0.44.0"
@@ -75,10 +71,7 @@
 const-decoder = "0.3.0"
 const_format = "0.2.31"
 criterion = "0.5.1"
-<<<<<<< HEAD
-=======
 dashmap = "6.1"
->>>>>>> e4fb46ea
 env_logger = "0.10.0"
 fake = "2.8.0"
 ff = "0.13"
@@ -93,11 +86,7 @@
 ipnet = "2.9.0"
 jemallocator = "0.5.4"
 keccak-hash = "0.10.0"
-<<<<<<< HEAD
-libp2p = { version = "0.53.0", default-features = false }
-=======
 libp2p = { version = "0.54.1", default-features = false }
->>>>>>> e4fb46ea
 libp2p-identity = "0.2.2"
 libp2p-plaintext = "0.42.0"
 libp2p-swarm-test = "0.4.0"
@@ -120,15 +109,7 @@
 rand = "0.8.5"
 rand_chacha = "0.3.1"
 rayon = "1.8.0"
-<<<<<<< HEAD
 reqwest = { version = "0.12.5", default-features = false, features = [ "http2", "rustls-tls-native-roots", "charset" ] }
-=======
-reqwest = { version = "0.12.5", default-features = false, features = [
-    "http2",
-    "rustls-tls-native-roots",
-    "charset",
-] }
->>>>>>> e4fb46ea
 rstest = "0.18.2"
 rusqlite = "0.32.1"
 semver = "1.0.18"
@@ -138,12 +119,8 @@
 sha2 = "0.10.7"
 sha3 = "0.10"
 # This one needs to match the version used by blockifier
-<<<<<<< HEAD
 # starknet_api = "=0.13.0-rc.1"
 starknet_api = { git = "https://github.com/cartridge-gg/sequencer", branch = "pathfinder-patch" }
-=======
-starknet_api = { git = "https://github.com/eqlabs/sequencer", branch = "eqlabs/main-v0.13.2" }
->>>>>>> e4fb46ea
 # This one needs to match the version used by blockifier
 starknet-types-core = "=0.1.5"
 syn = "1.0"
