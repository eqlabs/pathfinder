--- conflicted
+++ resolved
@@ -179,20 +179,10 @@
 
 | Network         | Block  | Pathfinder version required | Mode    | Filename                                           | Download URL                                                                                                     | Compressed size | SHA2-256 checksum of compressed file                               |
 | --------------- | ------ | --------------------------- | ------- | -------------------------------------------------- | ---------------------------------------------------------------------------------------------------------------- | --------------- | ------------------------------------------------------------------ |
-<<<<<<< HEAD
-| Sepolia testnet | 74494  | >= 0.13.0                   | archive | `sepolia-testnet_0.13.0_74494_archive.sqlite.zst`  | [Download](https://pub-1fac64c3c0334cda85b45bcc02635c32.r2.dev/sepolia-testnet_0.13.0_74494_archive.sqlite.zst)  | 5.83 GB         | `03faf036e24e31cad0d5bd6c32fdeb2d52329c86cb90eb1b3b1fef91173ca63c` |
-| Sepolia testnet | 74494  | >= 0.13.0                   | pruned  | `sepolia-testnet_0.13.0_74494_pruned.sqlite.zst`   | [Download](https://pub-1fac64c3c0334cda85b45bcc02635c32.r2.dev/sepolia-testnet_0.13.0_74494_pruned.sqlite.zst)   | 2.22 GB         | `0a74d47739939b43090f44f852ef14c48a8d4b303b03186d2e5ef74b1093b3f7` |
-| Sepolia testnet | 121145 | >= 0.14.0                   | archive | `sepolia-testnet_0.14.0_121145_archive.sqlite.zst` | [Download](https://pub-1fac64c3c0334cda85b45bcc02635c32.r2.dev/sepolia-testnet_0.14.0_121145_archive.sqlite.zst) | 11.98 GB        | `6ff4e1a3d6e91edaceac35c8b17c42d3f3d0a93bd29954bb0fafa250c6e74071` |
-| Sepolia testnet | 121057 | >= 0.14.0                   | pruned  | `sepolia-testnet_0.14.0_121057_pruned.sqlite.zst`  | [Download](https://pub-1fac64c3c0334cda85b45bcc02635c32.r2.dev/sepolia-testnet_0.14.0_121057_pruned.sqlite.zst)  | 4.05 GB         | `f38c486a76699250c21a3fd7e7bcb695a7bc094387903b4137094a68d9371065` |
-| Mainnet         | 649680 | >= 0.13.0                   | archive | `mainnet_0.13.0_649680_archive.sqlite.zst`         | [Download](https://pub-1fac64c3c0334cda85b45bcc02635c32.r2.dev/mainnet_0.13.0_649680_archive.sqlite.zst)         | 400.08 GB       | `d01766380fff47f3c08199d0e5c7039ea6fc412081bac026ca99d24f52e6a923` |
-| Mainnet         | 649680 | >= 0.13.0                   | pruned  | `mainnet_0.13.0_649680_pruned.sqlite.zst`          | [Download](https://pub-1fac64c3c0334cda85b45bcc02635c32.r2.dev/mainnet_0.13.0_649680_pruned.sqlite.zst)          | 64.85 GB        | `fd68a09672abcc37068ecf892ecd028e08456744a6e636027878f65bd801b991` |
-| Mainnet         | 670000 | >= 0.14.0                   | pruned  | `mainnet_0.14.0_670000_pruned.sqlite.zst`          | [Download](https://pub-1fac64c3c0334cda85b45bcc02635c32.r2.dev/mainnet_0.14.0_670000_pruned.sqlite.zst)          | 68.58 GB        | `b859ae1a7c6a996b3cf1666f7a13bec2fc0450829cdda5d3198e1ef2af4bc8e1` |
-=======
 | Mainnet         | 751397 | >= 0.14.0                   | pruned  | `mainnet_0.14.0_751397_pruned.sqlite.zst`          | [Download](https://pub-1fac64c3c0334cda85b45bcc02635c32.r2.dev/mainnet_0.14.0_751397_pruned.sqlite.zst)          | 71.03 GB        | `2f9aa8b98086c12a1ce14e89ddfe02ebf320a7ba47e63829056a405866568113` |
 | Mainnet         | 751250 | >= 0.14.0                   | archive | `mainnet_0.14.0_751250_archive.sqlite.zst`         | [Download](https://pub-1fac64c3c0334cda85b45bcc02635c32.r2.dev/mainnet_0.14.0_751250_archive.sqlite.zst)         | 433.13 GB       | `3540087b326b58437fd12bcf427eaeb6323f3efc3def56816b7e5fc06d2633ae` |
 | Sepolia testnet | 209745 | >= 0.14.0                   | pruned  | `sepolia-testnet_0.14.0_209745_pruned.sqlite.zst`  | [Download](https://pub-1fac64c3c0334cda85b45bcc02635c32.r2.dev/sepolia-testnet_0.14.0_209745_pruned.sqlite.zst)  | 5.71 GB         | `5cc9a13079a36ee09c04824f6b30b5ce16cd2d26039b23c7c7937f57a76ba19b` |
 | Sepolia testnet | 209758 | >= 0.14.0                   | archive | `sepolia-testnet_0.14.0_209758_archive.sqlite.zst` | [Download](https://pub-1fac64c3c0334cda85b45bcc02635c32.r2.dev/sepolia-testnet_0.14.0_209758_archive.sqlite.zst) | 18.93 GB        | `3c24a6e9e5294d738f5976e2c949ebac42ed3fc4865a21893df44897fe803686` |
->>>>>>> e4fb46ea
 
 ## Configuration
 
@@ -290,10 +280,7 @@
 
 - the `v0.6.0` API is exposed on the `/rpc/v0_6` path via HTTP and on `/ws/rpc/v0_6` via Websocket
 - the `v0.7.0` API is exposed on the `/rpc/v0_7` path via HTTP and on `/ws/rpc/v0_7` via Websocket
-<<<<<<< HEAD
-=======
 - the `v0.8.0-rc1` API is exposed on the `/rpc/v0_8` path via both HTTP and Websocket
->>>>>>> e4fb46ea
 - the pathfinder extension API is exposed on `/rpc/pathfinder/v0.1` and `/rpc/pathfinder/v0_1` via HTTP and `/ws/rpc/pathfinder/v0_1` via Websocket.
 
 Version of the API, which is served on the root (`/`) path via HTTP and on `/ws` via Websocket, can be configured via the pathfinder parameter `--rpc.root-version` (or the `RPC_ROOT_VERSION` environment variable).
