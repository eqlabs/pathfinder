# Changelog

All notable changes to this project will be documented in this file.

More expansive patch notes and explanations may be found in the specific [pathfinder release notes](https://github.com/eqlabs/pathfinder/releases).

The format is based on [Keep a Changelog](https://keepachangelog.com/en/1.0.0/),
and this project adheres to [Semantic Versioning](https://semver.org/spec/v2.0.0.html).

## [0.20.1] - 2025-09-02

### Added

- `--rpc.disable-batch-requests` CLI option, for instances not wishing to support batch requests.

### Fixed

<<<<<<< HEAD
- `starknet_subscribeNewTransactions` doesn't accept the `RECEIVED` finality status filter.
=======
- Pathfinder cannot recover after a reorg involving more than 1000 blocks. L2 reorg fails with error "Reorg exceeded local blockchain cache".
>>>>>>> 8be187f5

## [0.20.0] - 2025-08-26

### Changed

- `blockifier` has been upgraded to version 0.15.0-rc.3.

### Fixed

- JSON-RPC response reflects an inconsistent state after receiving a notification over a Websocket subscription.
- `starknet_getClassAt` now returns `DEPRECATED_CAIRO_ENTRY_POINT.offset` as a hex string instead of an integer. This change aligns the response format with the specification, which expects `NUM_AS_HEX` for this field.

## [0.19.0] - 2025-08-12

### Changed

- Pathfinder now implements the final JSON-RPC 0.9.0 specification.
- `blockifier` has been upgraded to version 0.15.0-rc.2.
- The default JSON-RPC listen address has been changed to the IPv6 wildcard address in our Docker images. This avoids problems on IPv6-enabled hosts where `localhost` resolves to `::1`.
- The default JSON-RPC version (served on the '/' route) has been changed to v08.
- JSON-RPC `starknet_estimateFee` and `starknet_simulateTransactions` now use non-strict nonce checking when using the `SKIP_VALIDATE` flag. That is, the nonce value needs to be larger than the last used value but no exact match is required.
- `starknet_getTransactionStatus` now returns ACCEPTED_* only when that status is known locally, not when it's received from the gateway for an otherwise-unknown transaction.
- value of the `--sync.poll-interval` command-line option can now specify fractional seconds

### Fixed

- `starknet_getEvents` returns an incomplete result set if the block range includes empty blocks.

## [0.18.0] - 2025-07-14

### Added

- `pathfinder_lastL1AcceptedBlockHashAndNumber`, a pathfinder extension analogous to `starknet_blockHashAndNumber`
- Pathfinder now accepts the `l1_accepted` `BLOCK_TAG` on the JSON-RPC interface. This can be used to reference the latest L1 accepted block known by the node.

### Changed

- All WebSocket API routes (served on `/ws`) are now deprecated and will be removed on the next release. Additionally, Pathfinder no longer supports `pathfinder_subscribe` and `pathfinder_unsubscribe` methods on these routes.
- Some of the CLI options that are no longer needed have also been removed:

  - `rpc.websocket.buffer-capacity`
  - `rpc.websocket.topic-capacity`

### Fixed

- The default value of L2 gas price for historical blocks has been changed from 0 to 1 (for both WEI and FRI), to agree with the feeder gateway default.
- Trying to enable blockchain pruning on an archive database does indeed enable pruning in the database despite printing an error that pruning cannot be enabled.
- When running on Starknet < 0.14.0 and querying for the "pre_confirmed" block header Pathfinder returns a non-conformant response that has "parent_hash" instead of "block_number".
- Transaction execution errors and contract errors are returning unstructured error information on the JSON-RPC 0.9.0 API.

## [0.17.0] - 2025-06-29

### Added

- Pathfinder now supports _syncing_ from Starknet 0.14.0. Support is still incomplete, execution and compilation of new classes will likely fail for new classes until a further upgrade.
- Pathfinder now supports storing only the latest state of the blockchain history. This can be configured with the '--storage.blockchain-history' CLI option.

  - Accepted values are:

    - "archive" (default) – Full history of the blockchain is stored.
    - "N" – An integer specifying the number of historical blocks to store, in addition to the latest block (N + 1 blocks will be stored).

  - Affected JSON-RPC methods are:

    - `starknet_call`
    - `starknet_estimateFee`
    - `starknet_estimateMessageFee`
    - `starknet_getBlockTransactionCount`
    - `starknet_getBlockWithTxHashes`
    - `starknet_getBlockWithTxs`
    - `starknet_getBlockWithReceipts`
    - `starknet_getClass`
    - `starknet_getClassAt`
    - `starknet_getClassHashAt`
    - `starknet_getEvents`
    - `starknet_getNonce`
    - `starknet_getStateUpdate`
    - `starknet_getStorageAt`
    - `starknet_getStorageProof`
    - `starknet_getTransactionByBlockIdAndIndex`
    - `starknet_simulateTransactions`
    - `starknet_traceBlockTransactions`

  - With pruning enabled, affected JSON-RPC method requests will only succeed if the requested block is within the last N + 1 blocks.
  - The choice between `archive` and `pruned` mode is made once, when creating the database. Once chosen, it cannot be changed without creating a new database.
  - It is possible to change the number of blocks stored in pruned mode between runs, using the same CLI option with a different value for N.
  - Note that the number of blocks stored is relative to:
    a. The latest L1 checkpoint if it exists and the latest L2 block is ahead of it
    b. The latest L2 block if it is behind the latest L1 checkpoint or no L1 checkpoints have been received by the node (practically unreachable)

- `starknet_getTransactionStatus` now returns RECEIVED even when the gateway cannot find the transaction, provided the transaction was successfully sent by the responding node within the last 5 minutes.
- Pathfinder now allows the users to configure the number of historical messages to be streamed via the [webscoket API](https://eqlabs.github.io/pathfinder/interacting-with-pathfinder/websocket-api). This can be done using the `--rpc.websocket.max-history` CLI option.

  - Accepted values are:

    - "unlimited" - All historical messages will be streamed.
    - "N" - An integer specifying the number of historical messages to be streamed.

  - This option defaults to N = 1024 if not specified.

### Fixed

- `starknet_unsubscribe` does not accept subscription IDs as strings.
- `starknet_estimateFee` is failing for Braavos DEPLOY_ACCOUNT transactions involving a new Sierra 1.7.0 class.
- `starknet_traceBlockTransactions` fails for blocks <= 2687.
- JSON-RPC v0.8.1 `starknet_estimateFee` method call fails if the account balance is zero.
- Websockets can be used even when `--rpc.websocket.enabled` isn't set.

### Changed

- `--rpc.get-events-max-uncached-event-filters-to-load` CLI option has been replaced with `rpc.get-events-event-filter-block-range-limit`. The new option serves the same purpose of preventing queries from taking too long, but it should be clearer in its intent.
- `blockifier` has been upgraded to version 0.15.0-rc.1, adding initial support for Starknet 0.14.0 execution.
- The default value of the `--sync.poll-interval` configuration parameter has been changed to 1 seconds. Pathfinder is now polling both the latest block information and the pending/pre-confirmed block every second by default.

### Removed

- `pathfinder_getProof`, `pathfinder_getClassProof` and `pathfinder_getTransactionStatus` (obsoleted by standardized `starknet_*` APIs).

## [0.16.5] - 2025-05-22

### Fixed

- `starknet_estimateFee` is failing for Braavos DEPLOY_ACCOUNT transactions involving a new Sierra 1.7.0 class.
- `starknet_unsubscribe` does not accept subscription IDs as strings.
- `starknet_traceBlockTransactions` fails for blocks <= 2687.

## [0.16.4] - 2025-04-15

### Fixed

- `starknet_simulateTransactions` returns an error instead of the trace of the reverted transaction if the L2 gas cap is insufficient.
- `starknet_traceTransaction` and `starknet_traceBlockTransactions` returns an internal error with no details upon encountering a transaction execution error.
- `starknet_getEvents` returns an incomplete set of events for some queries over a block range larger than 106k blocks.

## [0.16.3] - 2025-04-03

### Added

- The JSON-RPC 0.8.0 API can now be accessed under `/ws/rpc/v0_8` as well if Websockets are enabled. This is equivalent to the `/rpc/v0_8` path and is provided only as a convenience feature.

### Fixed

- `starknet_subscribeEvents` subscriptions stop sending notifications.
- Broken aggregate bloom filter migration has been updated to work properly. If you migrated from a database running in archived mode, please [re-download our latest snapshot](https://eqlabs.github.io/pathfinder/database-snapshots) and re-run the migrations.
- `starknet_getStateUpdate` has `new_root` and `old_root` swapped.

### Changed

- JSON-RPC 0.8 `subscription_id` is now a string.
- Pathfinder now supports the JSON-RPC 0.8.1 specification. In this new version, the Websocket `subscription_id` type has been changed to `string`.

## [0.16.2] - 2025-03-12

### Added

- Support for custom versioned constants for multiple Starknet versions.
- Support for Starknet 0.13.5.

### Fixed

- `starknet_estimateFee` returns an internal error for v3 transactions with L2 gas `max_price_per_unit` set to zero.
- `starknet_getCompiledCasm` returns CASM wrapped in a `casm` property.
- `starknet_traceBlockTransactions` fails on Starknet 0.13.4 when a fallback to fetching from the feeder gateway is required.
- Websocket subscriptions to the `latest` block do not send notifications for the current latest block.
- `starknet_subscribeEvents` subscriptions send matching events only from the `latest` block, not as soon as those show up in `pending`.
- Pathfinder stops receiving L1 state updates.

## [0.16.1] - 2025-02-24

### Fixed

- Pathfinder does not return `transaction_hash` in `starknet_getBlockWithTxns` response.
- Custom networks cannot be configured for pre-0.13.4 Starknet versions,

## [0.16.0] - 2025-02-19

### Added

- Support for Starknet 0.13.4.
- Support for the JSON-RPC 0.8.0-rc3 API, including Websocket subscriptions.
- Graceful shutdown upon SIGINT and SIGTERM with a default grace period of 10 seconds, configurable via `--shutdown.grace-period`.

### Removed

- `storage_commitment` and `class_commitment` fields from the `pathfinder_subscribe_newHeads` method response.

### Fixed

- `pathfinder_getProof`, `pathfinder_getClassProof` return `ProofMissing` (10001) when Pathfinder is in `archive` mode and queried block's tries are empty.
- `starknet_syncing` returns `u64::MAX` as the starting block number when starting from scratch.

### Changed

- Use aggregate Bloom filters for `starknet_getEvents` to improve performance.

## [0.15.3] - 2025-01-10

### Changed

- Cairo 0 class definition size is now capped at 4 MiB.

## [0.15.2] - 2024-12-04

### Fixed

- Pathfinder fails to properly do a reorg due to a SQL statement referring a table that does not exist.
- `--rpc.get-events-max-uncached-bloom-filters-to-load` setting is ineffective.

## [0.15.1] - 2024-12-02

### Fixed

- `starknet_getBlockWithReceipts` returns `transaction_hash` within the `transaction` object making the response not strictly spec compliant. Fixed on the JSON-RPC 0.8 interface.
- JSON-RPC 0.7 methods returning block headers are including the `l2_gas` property.

### Changed

- Pathfinder is now compiled with arithmetic overflow checks enabled in release mode to mitigate potential issues.

## [0.15.0] - 2024-11-21

### Added

- Pathfinder now fetches data concurrently from the feeder gateway when catching up. The `--gateway.fetch-concurrency` CLI option can be used to limit how many blocks are fetched concurrently (the default is 8).
- `--disable-version-update-check` CLI option has been added to disable the periodic checking for a new version.
- Add `pathfinder_getClassProof` endpoint to retrieve the Merkle proof of any class hash in the class trie.
- add `process_start_time_seconds` metric showing the unix timestamp when the process started.
- `--log-output-json` CLI option has been added to output the Pathfinder log in line-delimited JSON.
- Preliminary support has been added for the new JSON-RPC 0.8.0-rc1 specification.

### Changed

- Ethereum RPC API now requires Websocket endpoints (prev. HTTP). If an HTTP url is provided instead, Pathfinder will attempt to connect vía Websocket protocol at that same url.
- JSON-RPC 0.4.0 and 0.5.0 API support has been removed.
- JSON-RPC API version 0.7 is now served by default on the `/` path.

### Fixed

- `starknet_getBlockWithTxs` works with empty blocks`

## [0.14.5] - 2024-12-02

### Fixed

- Pathfinder is now compiled with arithmetic overflow checks enabled in release mode to mitigate potential issues.

## [0.14.4] - 2024-10-03

### Fixed

- Pathfinder stops syncing Sepolia testnet at block 218484 because of a block hash mismatch.

## [0.14.3] - 2024-09-23

### Fixed

- Pathfinder occasionally corrupts its Merkle trie storage during reorgs and then stops later with a "Node X at height Y is missing" or "Stored node's hash is missing" error.

## [0.14.2] - 2024-09-03

### Fixed

- Pathfinder sometimes returns an INVALID_CONTINUATION_TOKEN error when requesting events from the pending block and providing a continuation token.
- `starknet_getEvents` incorrectly returns pending events if `from_block` is greater than latest_block_number + 1.
- `starknet_getEvents` incorrectly does not return pending events if `from_block` is `pending` and `to_block` is missing.

### Added

- `--sync.l1-poll-interval` CLI option has been added to set the poll interval for L1 state. Defaults to 30s.
- Support for Starknet 0.13.2.1.

## [0.14.1] - 2024-07-29

### Fixed

- Pathfinder does not properly limit the number of concurrent executors when using the `--rpc.execution-concurrency` CLI option.
- Pathfinder returns non-conforming `STRUCT_ABI_ENTRY` objects in response to `starknet_getClass` requests.
- Pathfinder returns `starknet_getStateUpdate` responses that are non-conformant with the specification if there are replaced classes in the response.

## [0.14.0] - 2024-07-22

### Added

- Support for Starknet v0.13.2.
- Pathfinder now creates a new directory if the database path specified does not exist.
- Pathfinder now has a CLI option (`--rpc.custom-versioned-constants-json-path`) to allow loading a custom versioned constants JSON file. When specified the contents of the file is then used instead of the _latest_ constants built into the blockifier crate during execution of Cairo code.

### Fixed

- Pathfinder exits with an error when detecting a one-block reorg if `--storage.state-tries` is set to `0`.
- Pathfinder returns an internal error for `starknet_getTransactionReceipt` requests where `steps` would be zero in COMPUTATION_RESOURCES.

## [0.13.2] - 2024-06-24

### Fixed

- `starknet_getTransactionReceipt` responses are missing the `payload` property in `MSG_TO_L1` objects on the JSON-RPC 0.7 interface.
- `starknet_traceTransaction` and `starknet_traceBlockTransactions` returns L2 to L1 messages from inner calls duplicated.

## [0.13.1] - 2024-06-19

### Fixed

- `starknet_getTransactionReceipt` responses are not compliant with the JSON-RPC specification:
  - L1 handler receipts throw an internal error
  - `execution_status` and `revert_reason` properties are missing

## [0.13.0] - 2024-06-18

### Fixed

- `starknet_getBlockWithTxHashes` and `starknet_getBlockWithTxs` returns the pending block with a `status` property that's not in the JSON-RPC specification. This has been fixed for the JSON-RPC 0.7 API endpoint.
- `starknet_traceBlockTransactions` and `starknet_traceTransaction` now falls back to fetching the trace from the feeder gateway for all blocks before Starknet 0.13.1.1.

### Added

- `/ready/synced` endpoint to check if the JSON RPC API is ready _and_ also check if the node is synced. Useful for Docker nodes which only want to be available after syncing.
- Websocket endpoints now serve all JSON-RPC methods, not just `pathfinder_subscribe` and `pathfinder_unsubscribe`. Version-specific endpoints have been added for the 0.6 and 0.7 JSON-RPC API and the Pathfinder extension API.
- Websocket endpoint for subscribing to events and transaction status changes.

### Changed

- Improved compactness of transaction and nonce data, resulting in noticeable storage savings.

## [0.12.0] - 2024-04-23

### Added

- Pathfinder now supports storing only the latest state of the Merkle tries. This can be enabled by specifying '--storage.prune-state-tries true' on the command line when creating a new database.
  - When enabled, storage proofs can be generated only for the latest block.
  - Pruned merkle tries take significantly less disk space than full ones.
  - Pathfinder stores this setting in its database and defaults to using that.
  - Once set pruning cannot be enabled/disabled for non-empty databases.
  - Pruning achieves a ~75% reduction in overall storage compared to archive.

### Removed

- Support for Goerli testnet

### Changed

- Improved compactness of state diff and transaction data, resulting in noticeable storage savings.
  - Roughly a 20% reduction for a state trie archive node, or a 45% reduction for a pruned variant.

## [0.11.6] - 2024-04-10

### Changed

- blockifier has been upgraded to version 0.6.0-rc.2.

## [0.11.5] - 2024-04-02

### Changed

- blockifier has been upgraded to version 0.6.0-rc.1.

## [0.11.4] - 2024-03-28

### Added

- Support for Starknet v0.13.1.1 (lowered declare transaction fees).

### Fixed

- `starknet_estimateFee` and `starknet_simulateTransactions` can return fee estimates below the minimum fee expected by the sequencer for trivial transactions.

## [0.11.3] - 2024-03-13

### Fixed

- `starknet_estimateFee` and `starknet_simulateTransactions` always uses CALLDATA L1 DA mode if there is no pending block.
- `starknet_getTransactionStatus` reports gateway errors as `TxnNotFound`. These are now reported as internal errors.
- `starknet_addXXX` requests to the gateway use the configured gateway timeout, often causing these to timeout while waiting for
  a gateway response. These instead now use a much longer timeout.

## [0.11.2] - 2024-03-07

### Fixed

- `starknet_getTransactionStatus` reports gateway errors as `TxnNotFound`. These are now reported as internal errors.
- Sync process leaves a zombie task behind each time it restarts, wasting resources.
- `starknet_getEvents` does not return a continuation token if not all events from the last block fit into the result page.
- `starknet_addXXX` requests to the gateway use the configured gateway timeout, often causing these to timeout while waiting for
  a gateway response. These instead now use a much longer timeout.

### Changed

- Default sync poll reduced from 5s to 2s. This is more appropriate given the lower block times on mainnet.

## [0.11.1] - 2024-03-01

### Fixed

- Transaction hash calculation for transactions using the "query version" flag is broken for `starknet_estimateFee` and `starknet_simulateTransactions`.

## [0.11.0] - 2024-02-27

### Changed

- `starknet_getEvents` implementation is now using a much simpler implementation that no longer relies on SQLite queries. In general this leads to more consistent query times and a roughly 20% smaller database.
  - The migration step involves computing Bloom filters for all blocks and dropping database tables no longer needed. This takes more than one hour for a mainnet database.
  - The new `storage.event-bloom-filter-cache-size`, `rpc.get-events-max-blocks-to-scan` and `rpc.get-events-max-bloom-filters-to-load` arguments control some aspects of the algorithm.
- The memory allocator used by pathfinder has been changed to jemalloc, leading to improved JSON-RPC performance.
- Improved poseidon hash performance.
- Default RPC version changed to v0.6.

### Added

- Support for Starknet v0.13.1.
- Support for RPC v0.7.
- The request timeout for gateway and feeder-gateway queries is now configurable using `gateway.request-timeout` (`"PATHFINDER_GATEWAY_REQUEST_TIMEOUT"`).

### Fixed

- Websocket control frames aren't handled.

## [0.10.6] - 2024-02-03

### Added

- Performance improvements for `starknet_traceTransaction` and `starknet_traceBlockTransactions` via caching
- Performance improvements for the sync process's interaction with the feeder gateway
  - more aggressive timeouts and retry strategy
  - polling pending and latest blocks concurrently
  - using combined requests where possible

## [0.10.5] - 2024-02-02

**YANKED**

This release accidentally contained a mixture of unreleased code and performance improvements, including a somewhat broken database migration.

Users should not use this version.

## [0.10.4] - 2024-02-02

### Fixed

- `starknet_getEvents` incorrectly evaluates empty sub-lists in key filters for pending events
- The RPC error UNEXPECTED_ERROR is an object not a string

## [0.10.3] - 2024-01-04

### Added

- RPC parsing failures now include the error reason when its an invalid JSON-RPC request (invalid request params already include the error reason).

## [0.10.3-rc1] - 2023-12-22

### Added

- `gateway-api-key API_KEY` configuration option. If enabled, each time a request is sent to the Starknet gateway or the feeder gateway a `X-Throttling-Bypass: API_KEY` header will be set.

## [0.10.3-rc0] - 2023-12-14

### Changed

- Fee estimations are now compatible with starknet v0.13 and _incompatible_ with starknet v0.12.3.

### Added

- Added `x-request-id` header to RPC responses. If the request does not have the header set then an ID is generated. This can be used to identify a specific caller's request/response within the node's logs. Duplicate IDs are possible since they can be set by the caller, so we recommend making your's identifiable with a prefix or using a GUID.
- Improved tracing for RPC requests. These are all logged on `trace` level under the `pathfinder_rpc` module. Additional information can also be obtained from `tower_http` module. These can be enabled by appending `pathfinder_rpc=trace,tower_http=trace` to `RUST_LOG` environment variable.
  - Request payload is now logged before execution begins.
  - Logs now include `x-request-id` header value which can be used to correlate with client requests/responses.
  - Batch logs also include the index within a batch.
- RPC parsing errors now expose the failure reason as part of the errors `data` field.

### Fixed

- v0.5 `starknet_simulateTransactions` returns internal error instead of `ContractError` for reverted transactions.
- v0.6 `starknet_getTransactionReceipt`
  - `EXECUTION_RESOURCES` fields are hex-strings instead of integers
  - `segment_arena_builtin` resource is missing
  - v3 transaction price unit type is `STRK` instead of `FRI`
- v0.6 `starknet_estimateFee`, `starknet_simulateTransactions`
  - v3 transaction hashes are computed incorrectly when using the "query" flag, causing validation errors
  - `unit` field is missing from fee estimation results
- v0.6 `starknet_addDeployAccountTransaction`
  - the gateway does not properly return address information for v3 transactions, we now compute the address ourselves
- `starknet_getEvents`
  - query strategy selection for some events involving a filter on very common keys is slow
- Execution performance for calls involving the `pending` blocks is much better for trivial calls (like `balanceOf`).

### Changed

- JSON-RPC v0.6 now serves `0.6.0` for `starknet_specVersion`.

## [0.10.1] - 2023-12-05

### Fixed

- Execution errors are opaque and don't always include the root cause.
- Pathfinder uses incorrect fee token gas price for `gas_consumed` calculation for v3 transactions.
- `starknet_traceTransaction` sometimes returns an "Invalid order number for L2-to-L1 message" error.
- `starknet_getTransactionByHash` and `starknet_getTransactionByBlockIdAndIndex` return v3 transactions mapped to v1.

### Changed

- JSON-RPC v0.6 support has been updated to v0.6.0-rc5 of the specification.

## [0.10.0] - 2023-11-29

### Added

- Support for RPC v0.6.0-rc4 via the `/rpc/v0_6` endpoint. Note that this does not include the `/rpc/v0.6` endpoint as the underscore is now the standard across node implementations.
- Configuration options to selectively enable/disable parts of the node. This can be useful to run tests or benchmarks with isolated components e.g. test RPC methods without the sync process updating the database.
  - `rpc.enable` configuration option to enable/disable the RPC server. Defaults to enabled.
  - `sync.enable` configuration option to enable/disable the sync process. Defaults to enabled.
- Support for Sepolia testnet via `--network testnet-sepolia`
- Support for Sepolia integration via `--network integration-sepolia`
- Support for Starknet 0.13.0.

### Changed

- Default RPC version is now v0.5 (was v0.4). This can be manually configured to any version.
- Goerli testnet network selection is now `--network testnet-goerli`, removed `--network testnet`
- Goerli integration network selection is now `--network integration-goerli`, removed `--network testnet`
- Reworked `newHeads` subscription output to more accurately represent header data.

### Removed

- Support for `testnet2`
- Support for RPC v0.3
- `--poll-pending` configuration option. This is now always enabled and set to 2s.
- `--python-subprocesses` configuration option. This is superseded by `--rpc.execution-concurrency`.

## [0.9.7] - 2023-11-21

### Fixed

- `get_block_hash` syscall returns `0x0` for the latest available block (current - 10) when executing `starknet_trace*` methods

## [0.9.6] - 2023-11-20

### Fixed

- RPC v0.5 incorrectly has a status field in pending `starknet_getBlockWithXXX` responses.
- Error details for many execution-related issues were not properly sent back to the JSON client and were logged on WARN level instead.

## [0.9.5] - 2023-11-09

### Added

- Host JSON-RPC on `/rpc/v0_x` in addition to the existing `/rpc/v0.x` endpoints. This applies to all supported JSON-RPC versions.

### Changed

- RPC errors now only include the root cause if white-listed as non-sensitive
- RPC v0.5 updated from v0.5.0 to v0.5.1

### Fixed

- JSON-RPC v0.5 transaction traces now have the required `type` property.
- JSON-RPC v0.5 L1 Handler receipt is missing the `message_hash` property.
- JSON-RPC v0.5 use wrong field names in ExecutionResources

## [0.9.4] - 2023-11-02

### Changed

- RPC methods now use an empty block for pending data if no viable pending data is present. Requests for pending data will no longer fail with `BlockNotFound` if there is no pending data available, but rather use an empty block on-top of the latest local block.

### Fixed

- RPC errors do not always include the root cause. For example, some gateway error messages are not output when pathfinder forwards the request.
- RPC trace object uses wrong property `reverted_reason` instead of `revert_reason`.
- RPC execution steps limits have been updated to match the setup of the Starknet sequencer.
- RPC query version bit is now correctly passed through to the blockifier.

### Added

- RPC v0.5.0 support
- Added the ability to concurrently process RPC batches, see the `rpc.batch-concurrency-limit` CLI argument.
- The `pathfinder_build_info` metric having `version` label to report current version of Pathfinder.

## [0.9.3] - 2023-10-16

### Fixed

- RPC server does not accept `charset=utf-8` in the `Content-Type` header
- Out-of-memory crash caused by rare execution queries

## [0.9.2] - 2023-10-13

### Fixed

- RPC server does not set `content-type: application/json`
- Restored the Websocket subscription features with new configuration keys: `rpc.websocket.enabled`
  `rpc.websocket.buffer-capacity`, `rpc.websocket.topic-capacity`

## [0.9.1] - 2023-10-11

### Fixed

- A storage regression causing reorgs to be slow has been fixed.

## [0.9.0] - 2023-10-10

### Fixed

- State tree updates are slow on disks with low disk IO or high latency (e.g. network attached storage).
- Pathfinder now exits with a non-zero exit status if any of the service tasks (sync/RPC/monitoring) terminates.
- Rare edge case where duplicate blocks caused the sync process to halt due to a `A PRIMARY KEY constraint failed` error.
- Querying a descync'd feeder gateway causes sync process to end due to missing classes.
- `starknet_getStorageAt` no longer returns ContractNotFound when querying for non-existent keys for contracts deployed in the pending block.
- `starknet_getNonce` no longer returns ContractNotFound when querying for nonce of contracts deployed in the pending block.

### Changed

- Reworked state tree storage schema. This is not backwards compatible and requires a re-sync.
- Switched to a custom JSON-RPC framework to more easily support multiple specification versions. This may lead to some unexpected changes in behaviour.

### Removed

- JSON-RPC subscription support (`pathfinder_newHeads`). This is temporary while we re-add support to our new JSON-RPC framework.

## [0.8.2] - 2023-09-28

### Fixed

- JSON-RPC requests containing a Cairo 0 class definition were requiring the `debug_info` property to be present in the input program. This was a regression caused by the execution engine change.
- Performance for the `starknet_getEvents` JSON-RPC method has been improved for queries involving the pending block.

### Added

- `--sync.verify_tree_node_data` which enables verifies state tree nodes as they are loaded from disk. This is a debugging tool to identify disk corruption impacting tree node data. This should only be enabled when debugging a state root mismatch.

- RPC v0.4 methods:
  - `starknet_traceTransaction`
  - `starknet_traceBlockTransactions`
- Class cache for execution queries which provides a modest increase in performance speed.

### Changed

- `starknet_getEvents` continuation token formatting. The new format is incompatible with the previous format used v0.8.1 and older.

## [0.8.1] - 2023-09-07

### Fixed

- JSON-RPC requests with unknown parameters are rejected (unknown params were previously ignored)

### Changed

- Execution is backed by a Rust-based VM improving performance. We no longer depend on Python code in pathfinder.

## [0.8.0] - 2023-08-30

### Changed

- `cairo-lang` upgraded to 0.12.2
- Cairo compiler upgraded to 2.1.1
- default RPC API version changed from v0.3 to v0.4

### Fixed

- RPC v0.3 `starknet_estimateFee` example
- RPC method names could be prefixed with API version
- `starknet_getNonce` returns invalid values when queried by hash

### Added

- Added the `rpc.root-version` command-line option (and the corresponding PATHFINDER_RPC_ROOT_VERSION environment variable)
  to control the version of the JSON-RPC API pathfinder serves on the `/` path

## [0.7.2] - 2023-08-16

### Fixed

- RPC v0.4 `starknet_getTransactionByHash` uses the wrong error code for `TXN_HASH_NOT_FOUND`
- Querying `starknet_getClassAt` and `starknet_getClassHashAt` by block hash incorrectly returns contract not found
- On Starknet 0.12.2 pathfinder now provides consistent pending data
- RPC v0.4 Declare v0 and Invoke v0 contain the nonce field

## [0.7.1] - 2023-08-08

### Fixed

- RPC v0.4 `starknet_getTransactionReceipt` incorrect execution and finality status names
- `pathfinder_getTransactionStatus` fails to parse v0.12.1 gateway replies

### Changed

- RPC v0.4.0 support (previously supported v0.4.0-rc3)

## [0.7.0] - 2023-07-27

### Added

- RPC v0.4 support on `/rpc/v0.4/`
- control log color output via `--color auto|always|never`
- if Sierra to CASM compilation fails we now fall back to fetching CASM from the gateway
- Negate bot spam on response metrics by returning `Ok(200)` on `/` RPC queries. Web crawlers and bots often poke this endpoint which previously skewed response failure metrics when these were rejected.

### Fixed

- system contract updates are not correctly stored
- `starknet_simulateTransaction` fails for transactions sending L2->L1 messages
- deprecated error code 21 `INVALID_MESSAGE_SELECTOR` is used in RPC v0.3

### Changed

- `cairo-lang` upgraded to 12.2.1a0
- Cairo compiler upgraded from 2.0.2 to 2.1.0-rc1

### Removed

- support for RPC v0.2

## [0.6.7] - 2023-07-17

### Fixed

- some cairo 0 classes are not downloaded which can cause execution methods to fail
  - this bug was introduced in v0.6.4 and requires a resync to fix
- gateway error messages are not passed through for `add_xxx_transaction` methods
- fee estimation is under-estimating most declare transactions by factor 2
- `pathfinder_getTransactionStatus` still returns `PENDING` instead of `ACCEPTED_ON_L2`

### Added

- `cairo-lang` upgraded to 0.12.0

## [0.6.6] - 2023-07-10

### Fixed

- stack overflow while compiling Sierra to CASM

## [0.6.5] - 2023-07-07

### Fixed

- pending data from the gateway is inconsistent
  - this could exhibit as RPC data changing status between `pending | L2 accepted | not found`, especially noticeable for transactions.

### Changed

- substantially increase the character limit of execution errors
  - previously, the RPC would return a highly truncated error message from the execution vm

## [0.6.4] - 2023-07-05

### Fixed

- Pending data is not polled for starknet v0.12 due to an HTTP error code change from the gateway.
- Transaction receipts missing `from_address` in `MSG_TO_L1`.

## [0.6.3] - 2023-06-29

### Fixed

- Sierra class hash not in declared classes sync bug

### Changed

- use all libfunc list instead of experimental for sierra compilation

## [0.6.2] - 2023-06-29

### Added

- `starknet_estimateMessageFee` for JSON-RPC v0.3.1 to estimate message fee from L1 handler.
- sync-related metrics
  - `current_block`: the currently sync'd block height of the node
  - `highest_block`: the height of the block chain
  - `block_time`: timestamp difference between the current block and its parent
  - `block_latency`: delay between current block being published and sync'd locally
  - `block_download`: time taken to download current block's data excluding classes
  - `block_processing`: time taken to process and store the current block
- configuration for new block polling interval: `--sync.poll-interval <seconds>`
- Starknet v0.12.0 support
  - sierra v2.0.0 support
  - `cairo-lang` upgraded to 0.12.0a0

### Fixed

- reorgs fail if a class declaration is included in the reorg
- sync can fail if db connection pool is held saturated by rpc queries
- uses `finalized` (reorg-safe) L1 state instead of `latest`
- `starknet_getEvents` times out for queries involving a large block range

### Changed

- dropped upgrade support for pathfinder v0.4 and earlier
- separate db connection pools rpc, sync and storage
- increased the number of rpc db connections

## [0.6.1] - 2023-06-18

### Fixed

- class hash mismatch for cairo 0 classes with non-ascii text

## [0.6.0] - 2023-06-14

### Fixed

- `starknet_simulateTransaction` requires `transactions` instead of `transaction` as input field.
- gateway's error message is hidden when submitting a failed transaction
- `starknet_getEvents` is very slow for certain filter combinations

### Changed

- default RPC API version changed from v0.2 to v0.3
- disallow JSON-RPC notification-style requests

## [0.5.6] - 2023-05-25

### Added

- Starknet v0.11.2 support
  - Sierra compiler v1.1.0-rc0
  - `cairo-lang` upgraded to 0.11.2a0
- Subscription to `newHead` events via websocket using the method `pathfinder_subscribe_newHeads`, which can
  be managed by the following command line options

  - `rpc.websocket`, which enables websocket transport
  - `rpc.websocket.capacity`, which sets the maximum number of websocket subscriptions per subscription type

  Authors: [Shramee Srivastav](https://github.com/shramee) and [Matthieu Auger](https://github.com/matthieuauger)

## [0.5.5] - 2023-05-18

### Added

- `cairo-lang` upgraded to 0.11.1.1

### Fixed

- RPC emits connection logs and warnings
- Fee estimate mismatch between gateway and pathfinder
  - Gateway uses a new gas price sampling algorithm which was incompatible with pathfinders.
- Fee estimate returns error when submitting Cairo 1.0.0-rc0 classes.
- Historic L1 handler transactions are served as Invoke V0
  - Older databases contain L1 handler transactions from before L1 handler was a specific transaction type. These were
    stored as Invoke V0. These are now correctly identified as being L1 Handler transactions.

### Fixed

- RPC emits connection logs and warnings
- Fee estimate mismatch between gateway and pathfinder
  - Gateway uses a new gas price sampling algorithm which was incompatible with pathfinders.
- Historic L1 handler transactions are served as Invoke V0
  - Older databases contain L1 handler transactions from before L1 handler was a specific transaction type. These were
    stored as Invoke V0. These are now correctly identified as being L1 Handler transactions.

## [0.5.4] - 2023-05-09

### Added

- Starknet v0.11.1 support
  - Sierra compiler v1.0.0.rc0 (while keeping previous compiler for older contracts)
  - new block hash calculation
  - new L1 contract
- CORS support for the RPC server, enabled via the `rpc.cors-domains` command line argument
- transaction hash verification, excluding older L1 handler transactions, i.e. in blocks older than
  - 4400 for mainnet
  - 306008 for testnet

### Fixed

- rpc server panic for unprefixed unregistered method names
- remove a small time window where data which is transitioning from pending to latest block was not available for RPC queries.
  - this was commonly seen when rapidly monitoring a new transaction, which would go from `PENDING` to `TXN_HASH_NOT_FOUND` to `ACCEPTED_ON_L2`.

## [0.5.3] - 2023-04-12

### Added

- `max-rpc-connections` command-line argument
- `cairo-lang` upgraded to 0.11.0.2

### Fixed

- `starknet_simulateTransaction` data model inconsistency
- `poll-pending` default value restored to `false`
- handling of invalid JSON-RPC requests

### Removed

- support for `BROADCASTED` transactions version 0

## [0.5.2] - 2023-03-28

### Added

- support `starknet_estimateFee` in the JSON-RPC v0.3 API
  - supports estimating multiple transactions
  - this includes declaring and immediately using a class (not currently possible via the gateway)
- support `starknet_simulateTransaction` for JSON-RPC v0.3
  - supports simulating multiple transactions
  - this includes declaring and immediately using a class (not currently possible via the gateway)
- support `pathfinder_getTransactionStatus` which is exposed on all RPC routes
  - this enables querying a transactions current status, including whether the gateway has received or rejected it

### Fixed

- RPC returns int for entrypoint offsets instead of hex
- RPC rejects Fee values with more than 32 digits
- RPC does not expose `pathfinder_getProof` on v0.3 route

## [0.5.1] - 2023-03-23

### Fixed

- pathfinder can spam nethermind L1 nodes
- pathfinder stops syncing testnet2 at block 95220 due to a Sierra class compilation issue

## [0.5.0] - 2023-03-20

### Added

- support for state commitment and class commitment in pathfinder_getProof
- support for starknet v0.11
- partial support for RPC specification v0.3
  - exposed on `/rpc/v0.3/` route
  - missing support for `starknet_estimateFee` and `starknet_simulate`

### Changed

- `starknet_call` and `starknet_estimateFee` JSON-RPC methods return more detailed error messages
- `python` version requirement has changed to `3.9` or `3.10` (was `3.8` or `3.9`)

### Fixed

- RPC accepts hex inputs for Felt without '0x' prefix. This led to confusion especially when passing in a decimal string which would get silently interpreted as hex.
- using a Nethermind Ethereum endpoint occasionally causes errors such as `<block-number> could not be found` to be logged.
- sync can miss new block events by getting stuck waiting for pending data.

### Removed

- `--config` configuration option (deprecated in [v0.4.1](https://github.com/eqlabs/pathfinder/releases/tag/v0.4.1))
- `--integration` configuration option (deprecated in [v0.4.1](https://github.com/eqlabs/pathfinder/releases/tag/v0.4.1))
- `--sequencer-url` configuration option (deprecated in [v0.4.1](https://github.com/eqlabs/pathfinder/releases/tag/v0.4.1))
- `--testnet2` configuration option (deprecated in [v0.4.1](https://github.com/eqlabs/pathfinder/releases/tag/v0.4.1))
- `starknet_addDeployTransaction` as this is no longer an allowed transaction
- RPC api version `0.1`, which used to be served on path `/rpc/v0.1`

## [0.4.5] - 2022-12-21

### Added

- added Newton FAQ links to readme (thanks @SecurityQQ)

### Fixed

- node fails to sync really old blocks

## [0.4.4] - 2022-12-20

### Added

- storage proofs via pathfinder_getProof by @pscott

### Changed

- improved performance for starknet_call and starknet_estimateFee by caching classes
- improved performance for starknet_call and starknet_estimateFee by using Rust for hashing

### Fixed

- starknet_getEvents returns all events when from_block="latest"
- v0.1 starknet_getStateUpdate does not contain nonces

## [0.4.3] - 2022-12-7

### Changed

- updated to cairo-lang 0.10.3

### Fixed

- testnet2 and integration flags are ignored
- starknet_estimateFee uses wrong chain ID for testnet2

## [0.4.2] - 2022-12-2

### Added

- document that --chain-id expects text as input

### Fixed

- testnet2 and integration L1 addresses are swopped (bug introduced in v0.4.1)
- proxy network setups can't sync historical blocks (bug introduced in v0.4.1)
- ABI serialization for starknet_estimateFee for declare transactions

## [0.4.1] - 2022-11-30

### Added

- custom Starknet support (see above for details)
- pathfinder specific RPC extensions hosted at <rpc-url>/rpc/pathfinder/v0.1. Currently this only contains pathfinder_version which returns the pathfinder version of the node.

### Changed

- The following configuration options are now marked as deprecated: --testnet2, --integration, --config, --sequencer-url
- Optimised starknet_events for queries with both a block range and a from address

### Fixed

- block timestamps for pending in starknet_call and starknet_estimateFee were using the latest timestamp instead of the pending one. This meant contracts relying on accurate timestamps could sometimes fail unexpectedly.

## [0.4.0] - 2022-11-30

### Added

- support for Starknet v0.10.2

### Changed

- default RPC API version changed from v0.1 to v0.2

## Ancient History

Older history may be found in the [pathfinder release notes](https://github.com/eqlabs/pathfinder/releases).<|MERGE_RESOLUTION|>--- conflicted
+++ resolved
@@ -7,6 +7,12 @@
 The format is based on [Keep a Changelog](https://keepachangelog.com/en/1.0.0/),
 and this project adheres to [Semantic Versioning](https://semver.org/spec/v2.0.0.html).
 
+## Unreleased
+
+### Fixed
+
+- `starknet_subscribeNewTransactions` doesn't accept the `RECEIVED` finality status filter.
+
 ## [0.20.1] - 2025-09-02
 
 ### Added
@@ -15,11 +21,7 @@
 
 ### Fixed
 
-<<<<<<< HEAD
-- `starknet_subscribeNewTransactions` doesn't accept the `RECEIVED` finality status filter.
-=======
 - Pathfinder cannot recover after a reorg involving more than 1000 blocks. L2 reorg fails with error "Reorg exceeded local blockchain cache".
->>>>>>> 8be187f5
 
 ## [0.20.0] - 2025-08-26
 
