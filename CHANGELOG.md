--- conflicted
+++ resolved
@@ -7,19 +7,11 @@
 The format is based on [Keep a Changelog](https://keepachangelog.com/en/1.0.0/),
 and this project adheres to [Semantic Versioning](https://semver.org/spec/v2.0.0.html).
 
-<<<<<<< HEAD
-## Unreleased
-
-### Added
-
-- Pathfinder now fetches data concurrently from the feeder gateway when catching up. The `--gateway.fetch-concurrency` CLI option can be used to limit how many blocks are fetched concurrently (the default is 8).
-=======
 ## [0.14.3] - 2024-09-23
 
 ### Fixed
 
 - Pathfinder occasionally corrupts its Merkle trie storage during reorgs and then stops later with a "Node X at height Y is missing" or "Stored node's hash is missing" error.
->>>>>>> c52eb5d5
 
 ## [0.14.2] - 2024-09-03
 
