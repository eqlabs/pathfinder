--- conflicted
+++ resolved
@@ -7,20 +7,13 @@
 The format is based on [Keep a Changelog](https://keepachangelog.com/en/1.0.0/),
 and this project adheres to [Semantic Versioning](https://semver.org/spec/v2.0.0.html).
 
-<<<<<<< HEAD
-## Unreleased
-=======
 ## [0.16.4] - 2025-04-15
->>>>>>> 780a3d07
 
 ### Fixed
 
 - `starknet_simulateTransactions` returns an error instead of the trace of the reverted transaction if the L2 gas cap is insufficient.
 - `starknet_traceTransaction` and `starknet_traceBlockTransactions` returns an internal error with no details upon encountering a transaction execution error.
-<<<<<<< HEAD
-=======
 - `starknet_getEvents` returns an incomplete set of events for some queries over a block range larger than 106k blocks.
->>>>>>> 780a3d07
 
 ## [0.16.3] - 2025-04-03
 
