name: CI

on:
  workflow_dispatch:
  push:
<<<<<<< HEAD
=======
    branches: [main]
  pull_request:
>>>>>>> 35b5b646
  # Daily cron job used to clear and rebuild cache (https://github.com/Swatinem/rust-cache/issues/181).
  schedule:
    - cron: '0 0 * * *'

# Limits workflow concurrency to only the latest commit in the PR.
concurrency:
  group: "${{ github.workflow }} @ ${{ github.event.pull_request.head.label || github.head_ref || github.ref }}"
  cancel-in-progress: true

jobs:
  test:
    runs-on: ubuntu-latest
    env:
      CARGO_TERM_COLOR: always
    steps:
      - name: Maximize build space
        uses: easimon/maximize-build-space@master
        with:
          remove-dotnet: "true"
          remove-android: "true"
          remove-haskell: "true"
          remove-codeql: "true"
          remove-docker-images: "true"
          root-reserve-mb: "2048"
          temp-reserve-mb: "2048"
      - uses: actions/checkout@v4
      - uses: dtolnay/rust-toolchain@stable
      - uses: rui314/setup-mold@v1
      - uses: Swatinem/rust-cache@v2
        with:
          save-if: ${{ github.event_name == 'push' && github.ref == 'refs/heads/main' }}
      - uses: arduino/setup-protoc@v3
        with:
          repo-token: ${{ secrets.GITHUB_TOKEN }}
      - uses: taiki-e/install-action@nextest
      - name: Clear cache
        if: github.event_name =='schedule'
        run: |
          cargo clean
          rm -rf ~/.cargo/registry
          rm -rf ~/.cargo/git
      - name: Compile unit tests
        # --build-jobs 1 as we are constantly OOMing during compilation.
        run: cargo nextest run --all-targets --all-features --workspace --locked --no-run --timings --build-jobs 1
      - name: Run unit tests
        run: timeout 10m cargo nextest run --no-fail-fast --all-targets --all-features --workspace --locked
      - name: Store timings
        uses: actions/upload-artifact@v3
        with:
          name: timings
          path: target/cargo-timings/
          if-no-files-found: warn

  clippy:
    runs-on: ubuntu-latest
    steps:
      - uses: actions/checkout@v4
      - uses: dtolnay/rust-toolchain@stable
        with:
          components: clippy
      - uses: Swatinem/rust-cache@v2
        with:
          save-if: ${{ github.event_name == 'push' && github.ref == 'refs/heads/main' }}
      - uses: arduino/setup-protoc@v3
        with:
          repo-token: ${{ secrets.GITHUB_TOKEN }}
      - name: Clear cache
        if: github.event_name =='schedule'
        run: |
          cargo clean
          rm -rf ~/.cargo/registry
          rm -rf ~/.cargo/git
      - run: cargo clippy --workspace --all-targets --all-features --locked -- -D warnings -D rust_2018_idioms

  rustfmt:
    runs-on: ubuntu-latest
    steps:
      - uses: actions/checkout@v4
      - uses: dtolnay/rust-toolchain@stable
        with:
          components: rustfmt
      - run: cargo fmt --all -- --check

  doc:
    runs-on: ubuntu-latest
    env:
      RUSTDOCFLAGS: "-D warnings"
    steps:
      - uses: actions/checkout@v4
      - uses: dtolnay/rust-toolchain@stable
      - uses: Swatinem/rust-cache@v2
        with:
          save-if: ${{ github.event_name == 'push' && github.ref == 'refs/heads/main' }}
      - uses: arduino/setup-protoc@v3
        with:
          repo-token: ${{ secrets.GITHUB_TOKEN }}
      - name: Clear cache
        if: github.event_name =='schedule'
        run: cargo clean
      - run: cargo doc --no-deps --document-private-items

  dep-sort:
    runs-on: ubuntu-latest
    steps:
      - uses: actions/checkout@v4
      - uses: dtolnay/rust-toolchain@stable
      - uses: baptiste0928/cargo-install@v2
        with:
          crate: cargo-sort
          version: "^1.0.9"
      - run: |
          cargo sort --check --workspace

  typos:
    runs-on: ubuntu-latest
    steps:
      - uses: actions/checkout@v4
      - uses: crate-ci/typos@v1.16.23
        with:
          files: .

  load_test:
    runs-on: ubuntu-latest
    steps:
      - uses: actions/checkout@v4
      - uses: dtolnay/rust-toolchain@stable
      - name: cargo check
        run: |
          cd crates/load-test
          cargo check<|MERGE_RESOLUTION|>--- conflicted
+++ resolved
@@ -3,11 +3,8 @@
 on:
   workflow_dispatch:
   push:
-<<<<<<< HEAD
-=======
     branches: [main]
   pull_request:
->>>>>>> 35b5b646
   # Daily cron job used to clear and rebuild cache (https://github.com/Swatinem/rust-cache/issues/181).
   schedule:
     - cron: '0 0 * * *'
