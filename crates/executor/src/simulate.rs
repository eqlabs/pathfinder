--- conflicted
+++ resolved
@@ -118,52 +118,6 @@
                     tx_index,
                     &mut tx_state,
                     &block_context,
-<<<<<<< HEAD
-                    account_transaction,
-                )
-                .map_err(|e| TransactionExecutionError::new(transaction_idx, e.into()))?,
-            ),
-            Transaction::L1HandlerTransaction(_) => None,
-        };
-
-        let mut tx_state = CachedState::<_>::create_transactional(&mut state);
-        let tx_info = transaction.execute(
-            &mut tx_state,
-            &block_context,
-            !skip_fee_charge,
-            !skip_validate,
-            true,
-        );
-        let state_diff = to_state_diff(&mut tx_state, transaction_declared_deprecated_class_hash)?;
-        tx_state.commit();
-
-        match tx_info {
-            Ok(tx_info) => {
-                if let Some(revert_error) = &tx_info.revert_error {
-                    let revert_string = revert_error.to_string();
-                    tracing::trace!(revert_error=%revert_string, "Transaction reverted");
-                }
-
-                tracing::trace!(actual_fee=%tx_info.transaction_receipt.fee.0, actual_resources=?tx_info.transaction_receipt.resources, "Transaction simulation finished");
-
-                simulations.push(TransactionSimulation {
-                    fee_estimation: FeeEstimate::from_tx_info_and_gas_price(
-                        &tx_info,
-                        block_context.block_info(),
-                        fee_type,
-                        &minimal_l1_gas_amount_vector,
-                    ),
-                    trace: to_trace(transaction_type, tx_info, state_diff),
-                });
-            }
-            Err(error) => {
-                tracing::debug!(%error, %transaction_idx, "Transaction simulation failed");
-                return Err(TransactionExecutionError::new(transaction_idx, error));
-            }
-        }
-    }
-    Ok(simulations)
-=======
                     ExecutionBehaviorOnRevert::Continue,
                     epsilon,
                 )?
@@ -192,7 +146,6 @@
             })
         })
         .collect()
->>>>>>> 8b7e5245
 }
 
 pub fn trace(
@@ -242,23 +195,6 @@
         let gas_vector_computation_mode = super::transaction::gas_vector_computation_mode(&tx);
 
         let mut tx_state = CachedState::<_>::create_transactional(&mut state);
-<<<<<<< HEAD
-        let tx_info = tx
-            .execute(&mut tx_state, &block_context, true, true, true)
-            .map_err(|e| {
-                // Update the cache with the error. Lock the cache before sending to avoid
-                // race conditions between senders and receivers.
-                let err = ExecutionError {
-                    transaction_index: transaction_idx,
-                    error: e.to_string(),
-                    error_stack: e.into(),
-                };
-                let mut cache = cache.0.lock().unwrap();
-                let _ = sender.send(Err(err.clone()));
-                cache.cache_set(block_hash, CacheItem::CachedErr(err.clone()));
-                err
-            })?;
-=======
         let tx_info = tx.execute(&mut tx_state, &block_context).map_err(|e| {
             // Update the cache with the error. Lock the cache before sending to avoid
             // race conditions between senders and receivers.
@@ -272,7 +208,6 @@
             cache.cache_set(block_hash, CacheItem::CachedErr(err.clone()));
             err
         })?;
->>>>>>> 8b7e5245
         let state_diff = to_state_diff(&mut tx_state, tx_declared_deprecated_class_hash)
             .inspect_err(|_| {
                 // Remove the cache entry so it's no longer inflight.
