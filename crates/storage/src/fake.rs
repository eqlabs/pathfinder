//! Create fake blockchain data for test purposes
use pathfinder_common::event::Event;
use pathfinder_common::receipt::Receipt;
use pathfinder_common::transaction::Transaction;
use pathfinder_common::{ClassHash, SierraHash, SignedBlockHeader, StateUpdate};
use rand::Rng;

use crate::Storage;

#[derive(Debug, Default, Clone, PartialEq)]
pub struct Block {
    pub header: SignedBlockHeader,
    pub transaction_data: Vec<(Transaction, Receipt, Vec<Event>)>,
    pub state_update: StateUpdate,
    pub cairo_defs: Vec<(ClassHash, Vec<u8>)>, // Cairo 0 definitions
    pub sierra_defs: Vec<(SierraHash, Vec<u8>, Vec<u8>)>, // Sierra + Casm definitions
}

/// Initialize [`Storage`] with fake blocks and state updates
/// maintaining [**limited consistency
/// guarantees**](crate::fake::init::with_n_blocks)
pub fn with_n_blocks(storage: &Storage, n: usize) -> Vec<Block> {
    let mut rng = rand::thread_rng();
    with_n_blocks_and_rng(storage, n, &mut rng)
}

/// Initialize [`Storage`] with a slice of already generated blocks
pub fn fill(storage: &Storage, blocks: &[Block]) {
    let mut connection = storage.connection().unwrap();
    let tx = connection.transaction().unwrap();

    blocks.iter().for_each(
        |Block {
             header,
             transaction_data,
             state_update,
             cairo_defs,
             sierra_defs,
             ..
         }| {
            tx.insert_block_header(&header.header).unwrap();
            tx.insert_transaction_data(
                header.header.number,
                &transaction_data
                    .iter()
                    .cloned()
                    .map(|(tx, receipt, ..)| (tx, receipt))
                    .collect::<Vec<_>>(),
                Some(
                    &transaction_data
                        .iter()
                        .cloned()
                        .map(|(_, _, events)| events)
                        .collect::<Vec<_>>(),
                ),
            )
            .unwrap();
            tx.insert_signature(header.header.number, &header.signature)
                .unwrap();

            cairo_defs.iter().for_each(|(cairo_hash, definition)| {
                tx.insert_cairo_class(*cairo_hash, definition).unwrap()
            });

            sierra_defs
                .iter()
                .for_each(|(sierra_hash, sierra_definition, casm_definition)| {
                    tx.insert_sierra_class(
                        sierra_hash,
                        sierra_definition,
                        state_update
                            .declared_sierra_classes
                            .get(sierra_hash)
                            .unwrap(),
                        casm_definition,
                    )
                    .unwrap()
                });

            tx.insert_state_update(header.header.number, state_update)
                .unwrap();
        },
    );
    tx.commit().unwrap();
}

/// Same as [`with_n_blocks`] except caller can specify the rng used
pub fn with_n_blocks_and_rng<R: Rng>(storage: &Storage, n: usize, rng: &mut R) -> Vec<Block> {
    let blocks = init::with_n_blocks_and_rng(n, rng);
    fill(storage, &blocks);
    blocks
}

/// Same as [`with_n_blocks`] except caller can specify the rng and additional
/// configuration
pub fn with_n_blocks_rng_and_config<R: Rng>(
    storage: &Storage,
    n: usize,
    rng: &mut R,
    config: init::Config,
) -> Vec<Block> {
    let blocks = init::with_n_blocks_rng_and_config(n, rng, config);
    fill(storage, &blocks);
    blocks
}

/// Raw _fake state initializers_
pub mod init {

    use fake::{Fake, Faker};
    use pathfinder_common::event::Event;
    use pathfinder_common::receipt::Receipt;
    use pathfinder_common::state_update::ContractClassUpdate;
    use pathfinder_common::test_utils::fake_non_empty_with_rng;
    use pathfinder_common::transaction::Transaction;
    use pathfinder_common::{
        class_definition,
        BlockHash,
        BlockHeader,
        BlockNumber,
        ChainId,
        EventCommitment,
        ReceiptCommitment,
        SignedBlockHeader,
        StarknetVersion,
        StateCommitment,
        TransactionCommitment,
        TransactionHash,
        TransactionIndex,
    };
    use rand::Rng;
    use starknet_gateway_types::class_hash::compute_class_hash;

    use super::Block;

<<<<<<< HEAD
    pub type BlockHashFn = Box<dyn Fn(&BlockHeader) -> anyhow::Result<BlockHash>>;
=======
    pub type BlockHashFn = Box<dyn Fn(&BlockHeader) -> BlockHash>;
>>>>>>> e4fb46ea
    pub type TransactionCommitmentFn =
        Box<dyn Fn(&[Transaction], StarknetVersion) -> anyhow::Result<TransactionCommitment>>;
    pub type ReceiptCommitmentFn = Box<dyn Fn(&[Receipt]) -> anyhow::Result<ReceiptCommitment>>;
    pub type EventCommitmentFn = Box<
        dyn Fn(&[(TransactionHash, &[Event])], StarknetVersion) -> anyhow::Result<EventCommitment>,
    >;

    pub struct Config {
        pub calculate_block_hash: BlockHashFn,
        pub calculate_transaction_commitment: TransactionCommitmentFn,
        pub calculate_receipt_commitment: ReceiptCommitmentFn,
        pub calculate_event_commitment: EventCommitmentFn,
    }

    impl Default for Config {
        fn default() -> Self {
            Self {
                calculate_block_hash: Box::new(|_| Faker.fake()),
                calculate_transaction_commitment: Box::new(|_, _| Ok(Faker.fake())),
                calculate_receipt_commitment: Box::new(|_| Ok(Faker.fake())),
                calculate_event_commitment: Box::new(|_, _| Ok(Faker.fake())),
            }
        }
    }

    /// Create fake blocks and state updates with __limited consistency
    /// guarantees__:
    /// - starknet version: 0.13.2
    /// - block headers:
    ///     - consecutive numbering starting from genesis (`0`) up to `n-1`
    ///     - parent hash wrt previous block, parent hash of the genesis block
    ///       is `0`
    ///     - state commitment is a hash of storage and class commitments
    /// - block bodies:
    ///     - transaction indices within a block
    ///     - transaction hashes in respective receipts
    ///     - at least 1 transaction with receipt per block
    /// - state updates:
    ///     - block hashes
    ///     - parent state commitment wrt previous state update, parent state
    ///       commitment of the genesis state update is `0`
    ///     - old roots wrt previous state update, old root of the genesis state
    ///       update is `0`
    ///     - replaced classes for block N point to some deployed contracts from
    ///       block N-1
    ///     - each storage diff has its respective nonce update
    ///     - storage entries constrain at least 1 element
    ///     - deployed Cairo0 contracts are treated as implicit declarations and
    ///       are added to declared cairo classes`
    /// - declared cairo|sierra definitions
    ///     - class definition is a serialized to JSON representation of
    ///       `class_definition::Cairo|Sierra` respectively with random fields
    ///     - all those definitions are **very short and fall far below the soft
    ///       limit in protobuf encoding
    ///     - casm definitions for sierra classes are purely random Strings
    ///     - cairo class hashes and sierra class hashes are correctly
    ///       calculated from the definitions, casm hashes are random
    /// - transactions
    ///     - transaction hashes are calculated from their respective variant,
    ///       with ChainId set to `SEPOLIA_TESTNET`
    pub fn with_n_blocks(n: usize) -> Vec<Block> {
        let mut rng = rand::thread_rng();
        with_n_blocks_and_rng(n, &mut rng)
    }

    /// Same as [`with_n_blocks`] except caller can specify additional
    /// configuration
    pub fn with_n_blocks_and_config(n: usize, config: Config) -> Vec<Block> {
        let mut rng = rand::thread_rng();
        with_n_blocks_rng_and_config(n, &mut rng, config)
    }

    /// Same as [`with_n_blocks`] except caller can specify the rng used
    pub fn with_n_blocks_and_rng<R: Rng>(n: usize, rng: &mut R) -> Vec<Block> {
        with_n_blocks_rng_and_config(n, rng, Default::default())
    }

    /// Same as [`with_n_blocks`] except caller can specify the rng used and
    /// additional configuration
    pub fn with_n_blocks_rng_and_config<R: Rng>(
        n: usize,
        rng: &mut R,
        config: Config,
    ) -> Vec<Block> {
        let mut init = Vec::with_capacity(n);

        for i in 0..n {
            let mut header: BlockHeader = Faker.fake_with_rng(rng);
            header.starknet_version = StarknetVersion::V_0_13_2;
            header.number =
                BlockNumber::new_or_panic(i.try_into().expect("u64 is at least as wide as usize"));
            header.storage_commitment = Default::default();
            header.class_commitment = Default::default();
            header.state_commitment =
                StateCommitment::calculate(header.storage_commitment, header.class_commitment);

            // There must be at least 1 transaction per block
            let transaction_data = fake_non_empty_with_rng::<
                Vec<_>,
                crate::connection::transaction::dto::TransactionV1,
            >(rng)
            .into_iter()
            .enumerate()
            .map(|(i, t)| {
                let mut t: Transaction = t.into();
                let transaction_hash = t.variant.calculate_hash(ChainId::SEPOLIA_TESTNET, false);
                t.hash = transaction_hash;

                let r: Receipt = crate::connection::transaction::dto::ReceiptV2 {
                    transaction_hash: transaction_hash.as_inner().to_owned().into(),
                    transaction_index: TransactionIndex::new_or_panic(
                        i.try_into().expect("u64 is at least as wide as usize"),
                    ),
                    ..Faker.fake_with_rng(rng)
                }
                .into();
                let e: Vec<Event> = fake_non_empty_with_rng(rng);
                (t, r, e)
            })
            .collect::<Vec<_>>();

            header.transaction_commitment = (config.calculate_transaction_commitment)(
                &transaction_data
                    .iter()
                    .map(|(t, ..)| t.clone())
                    .collect::<Vec<_>>(),
                header.starknet_version,
            )
            .unwrap();

            header.event_commitment = (config.calculate_event_commitment)(
                &transaction_data
                    .iter()
                    .map(|(t, _, e)| (t.hash, e.as_slice()))
                    .collect::<Vec<_>>(),
                header.starknet_version,
            )
            .unwrap();

            header.receipt_commitment = (config.calculate_receipt_commitment)(
                &transaction_data
                    .iter()
                    .map(|(_, r, ..)| r.clone())
                    .collect::<Vec<_>>(),
            )
            .unwrap();

            header.transaction_count = transaction_data.len();
            header.event_count = transaction_data
                .iter()
                .map(|(_, _, events)| events.len())
                .sum();

            init.push(Block {
                header: SignedBlockHeader {
                    header,
                    signature: Faker.fake_with_rng(rng),
                },
                transaction_data,
                state_update: Default::default(),
                cairo_defs: Default::default(),
                sierra_defs: Default::default(),
            });
        }

        // Calculate state commitments and randomly choose which contract updates should
        // be "replace" instead of "deploy"
        if !init.is_empty() {
            let Block {
                header,
                state_update,
                ..
            } = init.get_mut(0).unwrap();
            header.header.state_commitment = StateCommitment::calculate(
                header.header.storage_commitment,
                header.header.class_commitment,
            );
            state_update.parent_state_commitment = StateCommitment::ZERO;

            for i in 1..n {
                let (parent_state_commitment, deployed_in_parent) = init
                    .get(i - 1)
                    .map(
                        |Block {
                             header,
                             state_update,
                             ..
                         }| {
                            (
                                header.header.state_commitment,
                                state_update
                                    .contract_updates
                                    .iter()
                                    .filter_map(|(&address, update)| match update.class {
                                        Some(ContractClassUpdate::Deploy(class_hash)) => {
                                            Some((address, class_hash))
                                        }
                                        Some(_) | None => None,
                                    })
                                    .collect::<Vec<_>>(),
                            )
                        },
                    )
                    .unwrap();
                let Block {
                    header,
                    state_update,
                    ..
                } = init.get_mut(i).unwrap();

                header.header.state_commitment = StateCommitment::calculate(
                    header.header.storage_commitment,
                    header.header.class_commitment,
                );

                //
                // Fix state updates
                //
                state_update.parent_state_commitment = parent_state_commitment;

                let num_deployed_in_parent = deployed_in_parent.len();

                if num_deployed_in_parent > 0 {
                    // Add some replaced classes
                    let num_replaced = rng.gen_range(1..=num_deployed_in_parent);
                    use rand::seq::SliceRandom;

                    deployed_in_parent
                        .choose_multiple(rng, num_replaced)
                        .for_each(|(address, _)| {
                            state_update
                                .contract_updates
                                .entry(*address)
                                // It's unlikely rng has generated an update to the previously
                                // deployed class but it is still possible
                                .or_default()
                                .class =
                                Some(ContractClassUpdate::Replace(Faker.fake_with_rng(rng)));
                        });
                }
            }

            // Compute state diff length and commitment
            // Generate definitions for the implicitly declared classes
            for Block {
                header:
                    SignedBlockHeader {
                        header:
                            BlockHeader {
<<<<<<< HEAD
                                starknet_version,
=======
>>>>>>> e4fb46ea
                                state_diff_length,
                                state_diff_commitment,
                                ..
                            },
                        ..
                    },
                state_update,
                cairo_defs,
                ..
            } in init.iter_mut()
            {
                // All remaining Deploys in the current block should also be
                // added to `declared_cairo_classes` because Cairo0 Deploys
                // were not initially preceded by an explicit declare
                // transaction
                let implicitly_declared = state_update
                    .contract_updates
                    .iter_mut()
                    .filter_map(|(_, update)| match &mut update.class {
                        Some(ContractClassUpdate::Deploy(class_hash)) => {
                            let def = serde_json::to_vec(
                                &Faker.fake_with_rng::<class_definition::Cairo<'_>, _>(rng),
                            )
                            .unwrap();
                            let new_hash = compute_class_hash(&def).unwrap().hash();
                            *class_hash = new_hash;
                            Some((new_hash, def))
                        }
                        Some(ContractClassUpdate::Replace(_)) | None => None,
                    })
                    .collect::<Vec<_>>();

                state_update.declared_cairo_classes.extend(
                    implicitly_declared
                        .iter()
                        .map(|(class_hash, _)| *class_hash),
                );
                cairo_defs.extend(implicitly_declared);

                *state_diff_length = state_update.state_diff_length();
                *state_diff_commitment = state_update.compute_state_diff_commitment();
            }

            // Compute the block hash, update parent block hash with the correct value
            let Block {
                header,
                state_update,
                ..
            } = init.get_mut(0).unwrap();
            header.header.parent_hash = BlockHash::ZERO;

<<<<<<< HEAD
            header.header.hash = (config.calculate_block_hash)(&header.header).unwrap();
=======
            header.header.hash = (config.calculate_block_hash)(&header.header);
>>>>>>> e4fb46ea

            state_update.block_hash = header.header.hash;

            for i in 1..n {
                let parent_hash = init
                    .get(i - 1)
                    .map(|Block { header, .. }| header.header.hash)
                    .unwrap();
                let Block {
                    header,
                    state_update,
                    ..
                } = init.get_mut(i).unwrap();

                header.header.parent_hash = parent_hash;

<<<<<<< HEAD
                header.header.hash = (config.calculate_block_hash)(&header.header).unwrap();
=======
                header.header.hash = (config.calculate_block_hash)(&header.header);
>>>>>>> e4fb46ea

                state_update.block_hash = header.header.hash;
            }
        }

        init
    }
}<|MERGE_RESOLUTION|>--- conflicted
+++ resolved
@@ -133,11 +133,7 @@
 
     use super::Block;
 
-<<<<<<< HEAD
-    pub type BlockHashFn = Box<dyn Fn(&BlockHeader) -> anyhow::Result<BlockHash>>;
-=======
     pub type BlockHashFn = Box<dyn Fn(&BlockHeader) -> BlockHash>;
->>>>>>> e4fb46ea
     pub type TransactionCommitmentFn =
         Box<dyn Fn(&[Transaction], StarknetVersion) -> anyhow::Result<TransactionCommitment>>;
     pub type ReceiptCommitmentFn = Box<dyn Fn(&[Receipt]) -> anyhow::Result<ReceiptCommitment>>;
@@ -387,10 +383,6 @@
                     SignedBlockHeader {
                         header:
                             BlockHeader {
-<<<<<<< HEAD
-                                starknet_version,
-=======
->>>>>>> e4fb46ea
                                 state_diff_length,
                                 state_diff_commitment,
                                 ..
@@ -442,11 +434,7 @@
             } = init.get_mut(0).unwrap();
             header.header.parent_hash = BlockHash::ZERO;
 
-<<<<<<< HEAD
-            header.header.hash = (config.calculate_block_hash)(&header.header).unwrap();
-=======
             header.header.hash = (config.calculate_block_hash)(&header.header);
->>>>>>> e4fb46ea
 
             state_update.block_hash = header.header.hash;
 
@@ -463,11 +451,7 @@
 
                 header.header.parent_hash = parent_hash;
 
-<<<<<<< HEAD
-                header.header.hash = (config.calculate_block_hash)(&header.header).unwrap();
-=======
                 header.header.hash = (config.calculate_block_hash)(&header.header);
->>>>>>> e4fb46ea
 
                 state_update.block_hash = header.header.hash;
             }
