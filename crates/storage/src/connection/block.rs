--- conflicted
+++ resolved
@@ -23,13 +23,8 @@
         // Insert the header
         self.inner().execute(
         r"INSERT INTO block_headers 
-<<<<<<< HEAD
-                   ( number,  hash,  parent_hash,  storage_commitment,  timestamp,  eth_l1_gas_price,  strk_l1_gas_price,  eth_l1_data_gas_price,  strk_l1_data_gas_price,  sequencer_address,  version,  transaction_commitment,  event_commitment,  state_commitment,  class_commitment,  transaction_count,  event_count,  l1_da_mode,  receipt_commitment,  state_diff_commitment,  state_diff_length)
-            VALUES (:number, :hash, :parent_hash, :storage_commitment, :timestamp, :eth_l1_gas_price, :strk_l1_gas_price, :eth_l1_data_gas_price, :strk_l1_data_gas_price, :sequencer_address, :version, :transaction_commitment, :event_commitment, :state_commitment, :class_commitment, :transaction_count, :event_count, :l1_da_mode, :receipt_commitment, :state_diff_commitment, :state_diff_length)",
-=======
                    ( number,  hash,  parent_hash,  storage_commitment,  timestamp,  eth_l1_gas_price,  strk_l1_gas_price,  eth_l1_data_gas_price,  strk_l1_data_gas_price,  eth_l2_gas_price,  strk_l2_gas_price,  sequencer_address,  version,  transaction_commitment,  event_commitment,  state_commitment,  class_commitment,  transaction_count,  event_count,  l1_da_mode,  receipt_commitment,  state_diff_commitment,  state_diff_length)
             VALUES (:number, :hash, :parent_hash, :storage_commitment, :timestamp, :eth_l1_gas_price, :strk_l1_gas_price, :eth_l1_data_gas_price, :strk_l1_data_gas_price, :eth_l2_gas_price, :strk_l2_gas_price, :sequencer_address, :version, :transaction_commitment, :event_commitment, :state_commitment, :class_commitment, :transaction_count, :event_count, :l1_da_mode, :receipt_commitment, :state_diff_commitment, :state_diff_length)",
->>>>>>> e4fb46ea
         named_params! {
             ":number": &header.number,
             ":hash": &header.hash,
@@ -374,8 +369,6 @@
         Ok(header)
     }
 
-<<<<<<< HEAD
-=======
     /// Return all block headers from a range, inclusive on both ends.
     pub fn block_range(
         &self,
@@ -397,7 +390,6 @@
         Ok(headers)
     }
 
->>>>>>> e4fb46ea
     pub fn state_commitment(&self, block: BlockId) -> anyhow::Result<Option<StateCommitment>> {
         let sql = match block {
             BlockId::Latest => {
