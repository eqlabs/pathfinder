mod consensus_task;
mod fetch_proposers;
mod fetch_validators;
mod p2p_task;
<<<<<<< HEAD
mod persist_proposals;
mod select_proposer;
=======
>>>>>>> 631005f7

use std::num::NonZeroU32;
use std::path::{Path, PathBuf};

use anyhow::Context;
use p2p::consensus::{Client, Event, HeightAndRound};
use p2p_proto::consensus::ProposalPart;
use pathfinder_common::{ChainId, ContractAddress, ProposalCommitment};
use pathfinder_consensus::{ConsensusCommand, ConsensusEvent, NetworkMessage};
use pathfinder_storage::pruning::BlockchainHistoryMode;
use pathfinder_storage::{JournalMode, Storage, TriePruneMode};
use serde::{Deserialize, Serialize};
use tokio::sync::{mpsc, watch};

use super::ConsensusTaskHandles;
use crate::config::ConsensusConfig;
use crate::validator::FinalizedBlock;

pub fn start(
    config: ConsensusConfig,
    chain_id: ChainId,
    storage: Storage,
    wal_directory: PathBuf,
    p2p_client: Client,
    p2p_event_rx: mpsc::UnboundedReceiver<Event>,
    data_directory: &Path,
) -> ConsensusTaskHandles {
    // Events that are produced by the P2P task and consumed by the consensus task.
    // TODO determine sufficient buffer size. 1 is not enough.
    let (tx_to_consensus, rx_from_p2p) = mpsc::channel::<ConsensusTaskEvent>(10);
    // Events that are produced by the consensus task and consumed by the P2P task.
    // TODO determine sufficient buffer size. 1 is not enough.
    let (tx_to_p2p, rx_from_consensus) = mpsc::channel::<P2PTaskEvent>(10);

    let consensus_storage =
        open_consensus_storage(data_directory).expect("Consensus storage cannot be opened");

    let consensus_p2p_event_processing_handle = p2p_task::spawn(
        chain_id,
        config.my_validator_address,
        p2p_client,
        storage.clone(),
        p2p_event_rx,
        tx_to_consensus,
        rx_from_consensus,
        consensus_storage.clone(),
    );

    let (info_watch_tx, consensus_info_watch) = watch::channel(None);

    let consensus_engine_handle = consensus_task::spawn(
        chain_id,
        config,
        wal_directory,
        tx_to_p2p,
        rx_from_p2p,
        info_watch_tx,
        consensus_storage,
        storage,
    );

    ConsensusTaskHandles {
        consensus_p2p_event_processing_handle,
        consensus_engine_handle,
        consensus_info_watch: Some(consensus_info_watch),
    }
}

fn open_consensus_storage(data_directory: &Path) -> anyhow::Result<Storage> {
    let storage_manager =
        pathfinder_storage::StorageBuilder::file(data_directory.join("consensus.sqlite"))
            .journal_mode(JournalMode::WAL)
            .trie_prune_mode(Some(TriePruneMode::Archive))
            .blockchain_history_mode(Some(BlockchainHistoryMode::Archive))
            .migrate()?;
    let available_parallelism = std::thread::available_parallelism()?;
    let consensus_storage = storage_manager
        .create_pool(NonZeroU32::new(5 + available_parallelism.get() as u32).unwrap())?;
    let mut db_conn = consensus_storage
        .connection()
        .context("Creating database connection")?;
    let db_tx = db_conn
        .transaction()
        .context("Creating database transaction")?;
    db_tx.ensure_consensus_proposals()?;
    db_tx.commit()?;
    Ok(consensus_storage)
}

/// Events handled by the consensus task.
enum ConsensusTaskEvent {
    /// The consensus engine informs us about an event that it wants us to
    /// handle.
    Event(ConsensusEvent<ConsensusValue, ContractAddress>),
    /// We received an event from the P2P network which has impact on
    /// consensus, so we issue a command to the consensus engine.
    CommandFromP2P(ConsensusCommand<ConsensusValue, ContractAddress>),
}

/// Events handled by the p2p task.
#[allow(clippy::large_enum_variant)]
enum P2PTaskEvent {
    /// An event coming from the P2P network (from the consensus P2P network
    /// main loop).
    P2PEvent(Event),
    /// The consensus engine requested that we produce a proposal, so we
    /// create it, feed it back to the consensus engine, and we must
    /// cache it for gossiping when the engine requests so.
    CacheProposal(HeightAndRound, Vec<ProposalPart>, FinalizedBlock),
    /// Consensus requested that we gossip a message via the P2P network.
    GossipRequest(NetworkMessage<ConsensusValue, ContractAddress>),
    /// Commit the given block and state update to the database. All proposals
    /// for this height are removed from the cache.
    CommitBlock(HeightAndRound, ConsensusValue),
}

#[derive(Clone, Debug, Default, PartialEq, Eq, PartialOrd, Ord, Serialize, Deserialize)]
struct ConsensusValue(ProposalCommitment);

impl std::fmt::Display for ConsensusValue {
    fn fmt(&self, f: &mut std::fmt::Formatter<'_>) -> std::fmt::Result {
        write!(f, "{}", self.0)
    }
}

trait HeightExt {
    fn height(&self) -> u64;
}

impl HeightExt for NetworkMessage<ConsensusValue, ContractAddress> {
    fn height(&self) -> u64 {
        match self {
            NetworkMessage::Proposal(proposal) => proposal.proposal.height,
            NetworkMessage::Vote(vote) => vote.vote.height,
        }
    }
}<|MERGE_RESOLUTION|>--- conflicted
+++ resolved
@@ -2,11 +2,7 @@
 mod fetch_proposers;
 mod fetch_validators;
 mod p2p_task;
-<<<<<<< HEAD
 mod persist_proposals;
-mod select_proposer;
-=======
->>>>>>> 631005f7
 
 use std::num::NonZeroU32;
 use std::path::{Path, PathBuf};
