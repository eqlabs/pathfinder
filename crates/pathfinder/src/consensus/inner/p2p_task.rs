--- conflicted
+++ resolved
@@ -126,33 +126,23 @@
                             return Ok(ComputationSuccess::Continue);
                         }
 
-<<<<<<< HEAD
                         match event {
                             Event::Proposal(height_and_round, proposal_part) => {
                                 let vcache = validator_cache.clone();
                                 let dex = deferred_executions.clone();
+                                let mut batch_execution_manager_inner =
+                                    batch_execution_manager.clone();
                                 let result = handle_incoming_proposal_part(
-=======
-                    match event {
-                        Event::Proposal(height_and_round, proposal_part) => {
-                            let vcache = validator_cache.clone();
-                            let dex = deferred_executions.clone();
-                            let storage = storage.clone();
-                            let consensus_storage2 = consensus_storage.clone();
-                            let mut batch_execution_manager_inner = batch_execution_manager.clone();
-                            let result = util::task::spawn_blocking(move |_| {
-                                handle_incoming_proposal_part(
->>>>>>> cccc95d2
                                     chain_id,
                                     validator_address,
                                     height_and_round,
                                     proposal_part,
                                     vcache,
                                     dex,
-<<<<<<< HEAD
                                     &db_tx,
                                     readonly_storage.clone(),
                                     &cons_tx,
+                                    &mut batch_execution_manager_inner,
                                 );
                                 match result {
                                     Ok(Some(commitment)) => {
@@ -178,38 +168,6 @@
                                              {height_and_round}: {error:#?}"
                                         );
                                     }
-=======
-                                    storage,
-                                    consensus_storage2,
-                                    &mut batch_execution_manager_inner,
-                                )
-                            })
-                            .await?;
-                            match result {
-                                Ok(Some(commitment)) => {
-                                    send_proposal_to_consensus(
-                                        &tx_to_consensus,
-                                        height_and_round,
-                                        commitment,
-                                    )
-                                    .await;
-                                }
-                                Ok(None) => {
-                                    // Still waiting for more parts to complete
-                                    // the proposal or the proposal is complete
-                                    // but cannot be executed yet, because the
-                                    // previous block is not committed yet.
-                                }
-                                Err(error) => {
-                                    tracing::warn!(
-                                        "Error handling incoming proposal part for \
-                                         {height_and_round}: {error:#?}"
-                                    );
-                                    anyhow::bail!(
-                                        "Error handling incoming proposal part for \
-                                         {height_and_round}: {error:#?}"
-                                    );
->>>>>>> cccc95d2
                                 }
                             }
 
@@ -404,6 +362,14 @@
                             tracing::debug!(
                                 "🖧  🗑️ {validator_address} removed my finalized blocks from cache \
                                  for height {} and rounds: {removed:?}",
+                                height_and_round.height()
+                            );
+
+                            // Clean up batch execution state for this height
+                            batch_execution_manager.cleanup(&height_and_round);
+                            tracing::debug!(
+                                "🖧  🗑️ {validator_address} cleaned up batch execution state for \
+                                 height {}",
                                 height_and_round.height()
                             );
 
@@ -509,33 +475,9 @@
                             }
                         }
                     }
-<<<<<<< HEAD
                 }
                 ComputationSuccess::ConfirmedProposalCommitment(hnr, commitment) => {
                     send_proposal_to_consensus(&tx_to_consensus, hnr, commitment).await;
-=======
-                },
-                P2PTaskEvent::CommitBlock(height_and_round, value) => {
-                    finalize_and_commit_block(
-                        validator_address,
-                        height_and_round,
-                        value,
-                        storage.clone(),
-                        consensus_storage.clone(),
-                        &mut my_finalized_blocks_cache,
-                        validator_cache.clone(),
-                        &mut batch_execution_manager,
-                    )
-                    .await?;
-
-                    execute_deferred_for_next_height(
-                        height_and_round,
-                        &tx_to_consensus,
-                        validator_cache.clone(),
-                        deferred_executions.clone(),
-                    )
-                    .await?;
->>>>>>> cccc95d2
                 }
             }
         }
@@ -565,91 +507,6 @@
 
 fn execute_deferred_for_next_height(
     height_and_round: HeightAndRound,
-<<<<<<< HEAD
-=======
-    value: ConsensusValue,
-    storage: Storage,
-    consensus_storage: Storage,
-    my_finalized_blocks_cache: &mut HashMap<HeightAndRound, FinalizedBlock>,
-    mut validator_cache: ValidatorCache,
-    batch_execution_manager: &mut BatchExecutionManager,
-) -> anyhow::Result<()> {
-    tracing::info!(
-        "🖧  💾 {validator_address} Finalizing and committing block at {height_and_round} to the \
-         database ...",
-    );
-    let stopwatch = std::time::Instant::now();
-
-    let finalized_block = match my_finalized_blocks_cache.remove(&height_and_round) {
-        // Our own proposal is already executed and finalized.
-        Some(block) => Either::Left(block),
-        // Incoming proposal has been executed and needs to be finalized now.
-        None => {
-            let validator_stage = validator_cache.remove(&height_and_round)?;
-            let validator = validator_stage.try_into_finalize_stage()?;
-            Either::Right(validator)
-        }
-    };
-
-    let storage2 = storage.clone();
-    let consensus_storage2 = consensus_storage.clone();
-    util::task::spawn_blocking(move |_| {
-        let finalized_block = match finalized_block {
-            Either::Left(block) => block,
-            Either::Right(validator) => validator.finalize(storage2.clone())?,
-        };
-
-        assert_eq!(value.0 .0, finalized_block.header.state_diff_commitment.0);
-
-        commit_finalized_block(storage2, finalized_block.clone())?;
-        // Necessary for proper fake proposal creation at next heights.
-        commit_finalized_block(consensus_storage2, finalized_block)?;
-
-        anyhow::Ok(())
-    })
-    .await??;
-    tracing::info!(
-        "🖧  💾 {validator_address} Finalized and committed block at {height_and_round} to the \
-         database in {} ms",
-        stopwatch.elapsed().as_millis()
-    );
-
-    let removed = my_finalized_blocks_cache
-        .iter()
-        .filter_map(|(hnr, _)| (hnr.height() == height_and_round.height()).then_some(hnr.round()))
-        .collect::<Vec<_>>();
-    my_finalized_blocks_cache.retain(|hnr, _| hnr.height() != height_and_round.height());
-    tracing::debug!(
-        "🖧  🗑️ {validator_address} removed my finalized blocks from cache for height {} and \
-         rounds: {removed:?}",
-        height_and_round.height()
-    );
-
-    // Clean up batch execution state for this height
-    batch_execution_manager.cleanup(&height_and_round);
-    tracing::debug!(
-        "🖧  🗑️ {validator_address} cleaned up batch execution state for height {}",
-        height_and_round.height()
-    );
-
-    util::task::spawn_blocking(move |_| {
-        let mut db_conn = consensus_storage
-            .connection()
-            .context("Creating database connection")?;
-        let db_tx = db_conn
-            .transaction()
-            .context("Creating database transaction")?;
-        remove_proposal_parts(db_tx, height_and_round.height(), None)?;
-        anyhow::Ok(())
-    })
-    .await??;
-    Ok(())
-}
-
-async fn execute_deferred_for_next_height(
-    height_and_round: HeightAndRound,
-    tx_to_consensus: &mpsc::Sender<ConsensusTaskEvent>,
->>>>>>> cccc95d2
     mut validator_cache: ValidatorCache,
     deferred_executions: Arc<Mutex<HashMap<HeightAndRound, DeferredExecution>>>,
 ) -> anyhow::Result<Option<(HeightAndRound, ProposalCommitmentWithOrigin)>> {
@@ -807,12 +664,8 @@
     deferred_executions: Arc<Mutex<HashMap<HeightAndRound, DeferredExecution>>>,
     db_tx: &Transaction<'_>,
     storage: Storage,
-<<<<<<< HEAD
     cons_tx: &Transaction<'_>,
-=======
-    consensus_storage: Storage,
     batch_execution_manager: &mut BatchExecutionManager,
->>>>>>> cccc95d2
 ) -> anyhow::Result<Option<ProposalCommitmentWithOrigin>> {
     let mut parts = foreign_proposal_parts(
         cons_tx,
@@ -909,7 +762,7 @@
                 height_and_round,
                 tx_batch,
                 &mut validator,
-                storage.clone(),
+                db_tx,
                 &mut deferred_executions.lock().unwrap(),
             )?;
 
@@ -934,21 +787,6 @@
             )?;
             assert!(updated);
 
-<<<<<<< HEAD
-            let validator = defer_or_execute_txn_batch(
-                height_and_round,
-                tx_batch,
-                db_tx,
-                validator,
-                deferred_executions,
-            )?;
-
-            validator_cache.insert(
-                height_and_round,
-                ValidatorStage::TransactionBatch(validator),
-            );
-=======
->>>>>>> cccc95d2
             Ok(None)
         }
         ProposalPart::ProposalCommitment(proposal_commitment) => {
@@ -1012,65 +850,10 @@
             validator_cache.insert(height_and_round, validator);
             Ok(proposal_commitment)
         }
-<<<<<<< HEAD
-        ProposalPart::TransactionsFin(_transactions_fin) => {
-            // TODO
-            Ok(None)
-        }
-    }
-}
-
-/// Either defer or execute the given transaction batch depending on whether
-/// the previous block is committed yet. If execution is deferred, the batch is
-/// appended to the list of deferred transactions for the height and round. If
-/// execution is performed, any previously deferred transactions for the height
-/// and round are executed first, then the current batch is executed.
-fn defer_or_execute_txn_batch(
-    height_and_round: HeightAndRound,
-    tx_batch: Vec<p2p_proto::consensus::Transaction>,
-    db_tx: &Transaction<'_>,
-    mut validator: Box<crate::validator::ValidatorTransactionBatchStage>,
-    deferred_executions: Arc<Mutex<HashMap<HeightAndRound, DeferredExecution>>>,
-) -> Result<Box<crate::validator::ValidatorTransactionBatchStage>, anyhow::Error> {
-    let validator = if should_defer_execution(height_and_round, db_tx)? {
-        tracing::debug!(
-            "🖧  ⚙️ transaction batch execution for height and round {height_and_round} is deferred"
-        );
-
-        // The current transaction batch cannot be executed yet, because the
-        // previous block is not committed yet. Defer its execution by appending
-        // it to the list of deferred transactions for the height and round.
-        let mut deferred_executions = deferred_executions.lock().unwrap();
-        deferred_executions
-            .entry(height_and_round)
-            .or_default()
-            .transactions
-            .extend(tx_batch);
-        validator
-    } else {
-        // The current transaction batch can be executed now, because the
-        // previous block is committed. First execute any deferred transactions
-        // for the height and round, if any, then execute the current batch.
-        let mut deferred_executions = deferred_executions.lock().unwrap();
-        let deferred = deferred_executions.remove(&height_and_round);
-        let deferred_txns_len = deferred.as_ref().map_or(0, |d| d.transactions.len());
-
-        // If there were deferred transactions, execute them first.
-        let tx_batch = if let Some(DeferredExecution {
-            mut transactions, ..
-        }) = deferred
-        {
-            transactions.extend(tx_batch);
-            transactions
-        } else {
-            tx_batch
-        };
-=======
         ProposalPart::TransactionsFin(transactions_fin) => {
             tracing::debug!(
                 "🖧  ⚙️ handling TransactionsFin for height and round {height_and_round}..."
             );
->>>>>>> cccc95d2
 
             let validator_stage = validator_cache.remove(&height_and_round)?;
             let mut validator = validator_stage.try_into_transaction_batch_stage()?;
@@ -1149,28 +932,6 @@
     }
 }
 
-<<<<<<< HEAD
-/// Determine whether execution of proposal parts for `height_and_round` should
-/// be deferred because the previous block is not committed yet.
-fn should_defer_execution(
-    height_and_round: HeightAndRound,
-    db_tx: &Transaction<'_>,
-) -> anyhow::Result<bool> {
-    let parent_block = height_and_round.height().checked_sub(1);
-    let defer = if let Some(parent_block) = parent_block {
-        let parent_block =
-            BlockNumber::new(parent_block).context("Block number is larger than i64::MAX")?;
-        let parent_block = BlockId::Number(parent_block);
-        let parent_committed = db_tx.block_exists(parent_block)?;
-        !parent_committed
-    } else {
-        false
-    };
-    Ok(defer)
-}
-
-=======
->>>>>>> cccc95d2
 /// Convert a vote from `p2p_proto` format to `pathfinder_consensus`` format.
 fn p2p_vote_to_consensus_vote(
     vote: p2p_proto::consensus::Vote,
