use anyhow::Context;
use p2p_proto::consensus::ProposalPart;
use pathfinder_common::ContractAddress;
use pathfinder_storage::Transaction;

use crate::consensus::inner::conv::{IntoProto, TryIntoDto};
use crate::consensus::inner::dto;
use crate::validator::FinalizedBlock;

pub fn persist_proposal_parts(
    db_tx: &Transaction<'_>,
    height: u64,
    round: u32,
    proposer: &ContractAddress,
    parts: &[ProposalPart],
) -> anyhow::Result<bool> {
    let serde_parts = parts
        .iter()
        .map(|p| dto::ProposalPart::try_into_dto(p.clone()))
        .collect::<Result<Vec<dto::ProposalPart>, _>>()?;
    let proposal_parts = dto::ProposalParts::V0(serde_parts);
    let buf = bincode::serde::encode_to_vec(proposal_parts, bincode::config::standard())
        .context("Serializing proposal parts")?;
    let updated = db_tx.persist_consensus_proposal_parts(height, round, proposer, &buf[..])?;
    Ok(updated)
}

pub fn own_proposal_parts(
    db_tx: &Transaction<'_>,
    height: u64,
    round: u32,
    validator: &ContractAddress,
) -> anyhow::Result<Option<Vec<ProposalPart>>> {
    if let Some(buf) = db_tx.own_consensus_proposal_parts(height, round, validator)? {
        let parts = decode_proposal_parts(&buf[..])?;
        Ok(Some(parts))
    } else {
        Ok(None)
    }
}

pub fn foreign_proposal_parts(
    db_tx: &Transaction<'_>,
    height: u64,
    round: u32,
    validator: &ContractAddress,
) -> anyhow::Result<Option<Vec<ProposalPart>>> {
    if let Some(buf) = db_tx.foreign_consensus_proposal_parts(height, round, validator)? {
        let parts = decode_proposal_parts(&buf[..])?;
        Ok(Some(parts))
    } else {
        Ok(None)
    }
}

pub fn last_proposal_parts(
    db_tx: &Transaction<'_>,
    height: u64,
    validator: &ContractAddress,
) -> anyhow::Result<Option<(u32, Vec<ProposalPart>)>> {
    if let Some((round, buf)) = db_tx.last_consensus_proposal_parts(height, validator)? {
        let parts = decode_proposal_parts(&buf[..])?;
        let last_round = round.try_into().context("Invalid round")?;
        Ok(Some((last_round, parts)))
    } else {
        Ok(None)
    }
}

fn decode_proposal_parts(buf: &[u8]) -> anyhow::Result<Vec<ProposalPart>> {
    let proposal_parts: dto::ProposalParts =
        bincode::serde::decode_from_slice(buf, bincode::config::standard())
            .context("Deserializing proposal parts")?
            .0;
    let dto::ProposalParts::V0(serde_parts) = proposal_parts;
    let parts = serde_parts.into_iter().map(|p| p.into_proto()).collect();
    Ok(parts)
}

pub fn remove_proposal_parts(
    db_tx: &Transaction<'_>,
    height: u64,
    round: Option<u32>,
) -> anyhow::Result<()> {
<<<<<<< HEAD
    db_tx.remove_consensus_proposal_parts(height, round)
=======
    db_tx.remove_consensus_proposal_parts(height, round)?;
    db_tx.commit()
}

pub fn persist_finalized_block(
    db_tx: Transaction<'_>,
    height: u64,
    round: u32,
    block: FinalizedBlock,
) -> anyhow::Result<bool> {
    let serde_block = dto::FinalizedBlock::try_into_dto(block)?;
    let finalized_block = dto::PersistentFinalizedBlock::V0(serde_block);
    let buf = bincode::serde::encode_to_vec(finalized_block, bincode::config::standard())
        .context("Serializing finalized block")?;
    let updated = db_tx.persist_consensus_finalized_block(height, round, &buf[..])?;
    db_tx.commit()?;
    Ok(updated)
}

pub fn read_finalized_block(
    db_tx: Transaction<'_>,
    height: u64,
    round: u32,
) -> anyhow::Result<Option<FinalizedBlock>> {
    if let Some(buf) = db_tx.read_consensus_finalized_block(height, round)? {
        let block = decode_finalized_block(&buf[..])?;
        Ok(Some(block))
    } else {
        Ok(None)
    }
}

fn decode_finalized_block(buf: &[u8]) -> anyhow::Result<FinalizedBlock> {
    let persistent_block: dto::PersistentFinalizedBlock =
        bincode::serde::decode_from_slice(buf, bincode::config::standard())
            .context("Deserializing finalized block")?
            .0;
    let dto::PersistentFinalizedBlock::V0(dto_block) = persistent_block;
    Ok(dto_block.into_proto())
}

pub fn remove_finalized_blocks(db_tx: Transaction<'_>, height: u64) -> anyhow::Result<()> {
    db_tx.remove_consensus_finalized_blocks(height)?;
    db_tx.commit()
>>>>>>> f619c67a
}<|MERGE_RESOLUTION|>--- conflicted
+++ resolved
@@ -82,15 +82,11 @@
     height: u64,
     round: Option<u32>,
 ) -> anyhow::Result<()> {
-<<<<<<< HEAD
     db_tx.remove_consensus_proposal_parts(height, round)
-=======
-    db_tx.remove_consensus_proposal_parts(height, round)?;
-    db_tx.commit()
 }
 
 pub fn persist_finalized_block(
-    db_tx: Transaction<'_>,
+    db_tx: &Transaction<'_>,
     height: u64,
     round: u32,
     block: FinalizedBlock,
@@ -100,12 +96,11 @@
     let buf = bincode::serde::encode_to_vec(finalized_block, bincode::config::standard())
         .context("Serializing finalized block")?;
     let updated = db_tx.persist_consensus_finalized_block(height, round, &buf[..])?;
-    db_tx.commit()?;
     Ok(updated)
 }
 
 pub fn read_finalized_block(
-    db_tx: Transaction<'_>,
+    db_tx: &Transaction<'_>,
     height: u64,
     round: u32,
 ) -> anyhow::Result<Option<FinalizedBlock>> {
@@ -126,8 +121,6 @@
     Ok(dto_block.into_proto())
 }
 
-pub fn remove_finalized_blocks(db_tx: Transaction<'_>, height: u64) -> anyhow::Result<()> {
-    db_tx.remove_consensus_finalized_blocks(height)?;
-    db_tx.commit()
->>>>>>> f619c67a
+pub fn remove_finalized_blocks(db_tx: &Transaction<'_>, height: u64) -> anyhow::Result<()> {
+    db_tx.remove_consensus_finalized_blocks(height)
 }