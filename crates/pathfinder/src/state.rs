--- conflicted
+++ resolved
@@ -8,11 +8,6 @@
     sync,
     update_starknet_state,
     Gossiper,
-<<<<<<< HEAD
-    StarknetStateUpdate,
-    SyncContext,
-=======
     SyncContext,
     RESET_DELAY_ON_FAILURE,
->>>>>>> e4fb46ea
 };