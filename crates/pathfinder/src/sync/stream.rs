use std::time::Duration;

use futures::{Future, Stream, StreamExt, TryFutureExt, TryStream, TryStreamExt};
use p2p::libp2p::PeerId;
use p2p::PeerData;
use tokio::sync::mpsc::Receiver;
use tokio_stream::wrappers::ReceiverStream;

use crate::sync::error::SyncError;

pub struct SyncReceiver<T> {
    inner: Receiver<SyncResult<T>>,
}
/// Receives a chunk of `[Vec<T>]` items, created via
/// [SyncReceiver::try_chunks].
pub struct ChunkSyncReceiver<T>(SyncReceiver<Vec<T>>);

pub type SyncResult<T> = Result<PeerData<T>, SyncError>;

pub trait ProcessStage {
    type Input;
    type Output;

    /// Used to identify this stage in metrics and traces.
    const NAME: &'static str;

    fn map(&mut self, peer: &PeerId, input: Self::Input) -> Result<Self::Output, SyncError>;
}

impl<T: Send + 'static> ChunkSyncReceiver<T> {
    /// Adds a [ProcessStage] to the stream pipeline spawned as a separate task.
    ///
    /// `buffer` specifies the amount of buffering applied to the output stream.
    pub fn pipe<S>(self, stage: S, buffer: usize) -> SyncReceiver<S::Output>
    where
        S: ProcessStage<Input = Vec<T>> + Send + 'static,
        S::Output: Send,
    {
        self.0.pipe_impl(stage, buffer, |x| x.len())
    }
}

/// A [std::fmt::Display] helper struct for logging queue fullness.
struct Fullness(usize, usize);

impl std::fmt::Display for Fullness {
    fn fmt(&self, f: &mut std::fmt::Formatter<'_>) -> std::fmt::Result {
        f.write_fmt(format_args!(
            "{:.0}% ({}/{})",
            self.0 as f32 / self.1 as f32 * 100.0,
            self.0,
            self.1
        ))
    }
}

impl<T: Send + 'static> SyncReceiver<T> {
    /// Adds a [ProcessStage] to the stream pipeline spawned as a separate task.
    ///
    /// `buffer` specifies the amount of buffering applied to the output stream.
    pub fn pipe<S>(self, stage: S, buffer: usize) -> SyncReceiver<S::Output>
    where
        S: ProcessStage<Input = T> + Send + 'static,
        S::Output: Send,
    {
        self.pipe_impl(stage, buffer, |_| 1)
    }

<<<<<<< HEAD
    /// Similar to [SyncReceiver::pipe], but processes each element in the
    /// input individually.
    pub fn pipe_each<S, U>(mut self, mut stage: S, buffer: usize) -> SyncReceiver<Vec<S::Output>>
    where
        T: IntoIterator<Item = U> + Send + 'static,
        S: ProcessStage<Input = U> + Send + 'static,
        S::Output: Send,
    {
        let (tx, rx) = tokio::sync::mpsc::channel(buffer);

        std::thread::spawn(move || {
            let queue_capacity = self.inner.max_capacity();

            while let Some(input) = self.inner.blocking_recv() {
                let result = match input {
                    Ok(PeerData { peer, data }) => {
                        // Stats for tracing and metrics.
                        let t = std::time::Instant::now();

                        // Process the data.
                        let output: Result<Vec<_>, _> = data
                            .into_iter()
                            .map(|data| {
                                stage.map(data).map_err(|e| {
                                    tracing::debug!(error=%e, "Processing item failed");
                                    PeerData::new(peer, e)
                                })
                            })
                            .collect();
                        let output = output.map(|x| PeerData::new(peer, x));

                        // Log trace and metrics.
                        let elements_per_sec = 1.0 / t.elapsed().as_secs_f32();
                        let queue_fullness = queue_capacity - self.inner.capacity();
                        let input_queue = Fullness(queue_fullness, queue_capacity);
                        tracing::debug!(
                            "Stage: {}, queue: {}, {elements_per_sec:.0} items/s",
                            S::NAME,
                            input_queue
                        );

                        output
                    }
                    Err(e) => Err(e),
                };

                let is_err = result.is_err();
                if tx.blocking_send(result).is_err() || is_err {
                    return;
                }
            }
        });

        SyncReceiver::from_receiver(rx)
    }

=======
>>>>>>> e4fb46ea
    /// A private impl which hides the ugly `count_fn` used to differentiate
    /// between processing a single element from [SyncReceiver] and multiple
    /// elements from [ChunkSyncReceiver].
    fn pipe_impl<S, C>(
        mut self,
        mut stage: S,
        buffer: usize,
        count_fn: C,
    ) -> SyncReceiver<S::Output>
    where
        S: ProcessStage<Input = T> + Send + 'static,
        S::Output: Send,
        C: Fn(&T) -> usize + Send + 'static,
    {
        let (tx, rx) = tokio::sync::mpsc::channel(buffer);

        std::thread::spawn(move || {
            let queue_capacity = self.inner.max_capacity();

            while let Some(input) = self.inner.blocking_recv() {
                let result = match input {
                    Ok(PeerData { peer, data }) => {
                        // Stats for tracing and metrics.
                        let count = count_fn(&data);
                        let t = std::time::Instant::now();

                        // Process the data.
                        let output = stage
                            .map(&peer, data)
                            .map(|x| PeerData::new(peer, x))
                            .inspect_err(|error| {
                                tracing::debug!(%error, "Processing item failed");
                            });

                        // Log trace and metrics.
                        let elements_per_sec = count as f32 / t.elapsed().as_secs_f32();
                        let queue_fullness = queue_capacity - self.inner.capacity();
                        let input_queue = Fullness(queue_fullness, queue_capacity);
<<<<<<< HEAD
                        tracing::debug!(
                            "Stage: {}, queue: {}, {elements_per_sec:.0} items/s",
                            S::NAME,
                            input_queue
=======
                        tracing::trace!(stage=%S::NAME, %input_queue, %elements_per_sec,
                            "Stage metrics"
>>>>>>> e4fb46ea
                        );

                        output
                    }
                    Err(e) => Err(e),
                };

                let is_err = result.is_err();
                if tx.blocking_send(result).is_err() || is_err {
                    return;
                }
            }
        });

        SyncReceiver::from_receiver(rx)
    }

    /// Adds a stage which chunks the incoming elements into a vector before
    /// passing it on.
    ///
    /// `capacity` specifies the number of elements, `buffer` specifies the
    /// output buffering.
    pub fn try_chunks(mut self, capacity: usize, buffer: usize) -> ChunkSyncReceiver<T> {
        let (tx, rx) = tokio::sync::mpsc::channel(buffer);

        std::thread::spawn(move || {
            let mut chunk = Vec::with_capacity(capacity);
            let mut peer = None;
            let mut err = None;

            while let Some(input) = self.inner.blocking_recv() {
                let input = match input {
                    Ok(x) => x,
                    Err(e) => {
                        err = Some(e);
                        break;
                    }
                };

                // 1st element, assign peer ID.
                if chunk.is_empty() {
                    peer = Some(input.peer);
                }

                chunk.push(input.data);

                if chunk.len() == capacity {
                    let data = std::mem::replace(&mut chunk, Vec::with_capacity(capacity));
                    if tx
                        .blocking_send(Ok(PeerData::new(peer.expect("to be set"), data)))
                        .is_err()
                    {
                        break;
                    };
                }
            }

            // Send any remaining elements.
            if !chunk.is_empty() {
                _ = tx.blocking_send(Ok(PeerData::new(peer.expect("to be set"), chunk)));
            }

            if let Some(err) = err {
                _ = tx.blocking_send(Err(err));
            }
        });

        ChunkSyncReceiver(SyncReceiver::from_receiver(rx))
    }

    pub fn from_receiver(receiver: Receiver<SyncResult<T>>) -> Self
    where
        T: Send,
    {
        Self { inner: receiver }
    }

    #[cfg(test)]
    pub fn iter<I>(iter: I) -> Self
    where
        I: IntoIterator<Item = SyncResult<T>> + Send + 'static,
        I::IntoIter: Send,
    {
        let (tx, rx) = tokio::sync::mpsc::channel(1);
        tokio::spawn(async move {
            for value in iter.into_iter() {
                if tx.send(value).await.is_err() {
                    return;
                }
            }
        });
        Self::from_receiver(rx)
    }

    pub fn into_stream(self) -> ReceiverStream<SyncResult<T>> {
        ReceiverStream::new(self.inner)
    }

    pub async fn recv(&mut self) -> Option<SyncResult<T>> {
        self.inner.recv().await
    }
}

/// A [ProcessStage] which buffers `N` elements into a vector before passing it
/// on.
pub struct Buffer(pub usize);

/// A source that can be spawned from an infallible [PeerData] stream.
pub struct InfallibleSource<T, I>(T)
where
    T: Stream<Item = PeerData<I>> + Send + 'static,
    I: Send + 'static;

impl<T, I> InfallibleSource<T, I>
where
    T: Stream<Item = PeerData<I>> + Send + 'static,
    I: Send + 'static,
{
    pub fn from_stream(stream: T) -> Self {
        Self(stream)
    }

    pub fn spawn(self) -> SyncReceiver<I> {
        let (tx, rx) = tokio::sync::mpsc::channel(1);

        tokio::spawn(async move {
            let mut inner_stream = Box::pin(self.0);

            while let Some(item) = inner_stream.next().await {
                if tx.send(Ok(item)).await.is_err() {
                    return;
                }
            }
        });

        SyncReceiver::from_receiver(rx)
    }
}

/// A source that can be spawned from a fallible [PeerData] stream.
pub struct Source<T, I>(T)
where
    T: Stream<Item = SyncResult<I>> + Send + 'static,
    I: Send + 'static;

impl<T, I> Source<T, I>
where
    T: Stream<Item = SyncResult<I>> + Send + 'static,
    I: Send + 'static,
{
    pub fn from_stream(stream: T) -> Self {
        Self(stream)
    }

    /// Short circuits on the first error.
    pub fn spawn(self) -> SyncReceiver<I> {
        let (tx, rx) = tokio::sync::mpsc::channel(1);

        tokio::spawn(async move {
            let mut inner_stream = Box::pin(self.0);

            while let Some(item) = inner_stream.next().await {
                let item_is_err = item.is_err();
                if tx.send(item).await.is_err() || item_is_err {
                    return;
                }
            }
        });

        SyncReceiver::from_receiver(rx)
    }
}

#[cfg(test)]
mod tests {
    use std::sync::LazyLock;

    use super::*;

    pub fn peer_id() -> PeerId {
        static PEER_ID: LazyLock<PeerId> = LazyLock::new(PeerId::random);
        *PEER_ID
    }

    #[rstest::rstest]
    #[case::all_ok(
            vec![Ok(0), Ok(1), Ok(2)],
            vec![Ok(0), Ok(1), Ok(2)]
        )]
    #[case::short_circuit_on_error(
            vec![Ok(0), Ok(1), Err(SyncError::BadBlockHash(peer_id())), Ok(2)],
            vec![Ok(0), Ok(1), Err(SyncError::BadBlockHash(peer_id()))],
        )]
    #[tokio::test]
    async fn input_stream(
        #[case] input: Vec<Result<u8, SyncError>>,
        #[case] expected: Vec<Result<u8, SyncError>>,
    ) {
        struct NoOp;
        impl ProcessStage for NoOp {
            const NAME: &'static str = "No-op";
            type Input = u8;
            type Output = u8;

            fn map(&mut self, _: &PeerId, input: Self::Input) -> Result<Self::Output, SyncError> {
                Ok(input)
            }
        }

        let peer = PeerId::random();

        let input = SyncReceiver::iter(
            input
                .into_iter()
                .map(move |x| x.map(|y| PeerData::new(peer, y))),
        );
        let expected = expected
            .into_iter()
            .map(|x| x.map(|y| PeerData::new(peer, y)))
            .collect::<Vec<_>>();

        let stage = NoOp {};

        let output = input.pipe(stage, 5).into_stream().collect::<Vec<_>>().await;

        assert_eq!(output, expected);
    }

    #[tokio::test]
    async fn short_circuit_on_map_error() {
        struct OnlyOnce(u8);

        impl ProcessStage for OnlyOnce {
            const NAME: &'static str = "Once-once";
            type Input = u8;
            type Output = u8;

            fn map(
                &mut self,
                peer: &PeerId,
                input: Self::Input,
            ) -> Result<Self::Output, SyncError> {
                if self.0 == 0 {
                    self.0 = 1;
                    Ok(input)
                } else {
                    Err(SyncError::BadBlockHash(*peer))
                }
            }
        }

        let peer = PeerId::random();
        let input = (0..10).map(move |x| Ok(PeerData::new(peer, x)));
        let expected = vec![
            Ok(PeerData::new(peer, 0u8)),
            Err(SyncError::BadBlockHash(peer)),
        ];

        let stage = OnlyOnce(0);
        let result = SyncReceiver::iter(input)
            .pipe(stage, 5)
            .into_stream()
            .collect::<Vec<_>>()
            .await;

        assert_eq!(result, expected);
    }

    #[tokio::test]
    async fn short_circuit_on_source_error() {
        let ok = Ok(PeerData::for_tests(0));
        let err = Err(SyncError::BadBlockHash(PeerId::random()));
        let ok_unprocessed = Ok(PeerData::for_tests(1));

        let input = vec![ok.clone(), err.clone(), ok_unprocessed];
        let expected = vec![ok, err];

        let source = Source::from_stream(futures::stream::iter(input));
        let actual = source.spawn().into_stream().collect::<Vec<_>>().await;

        assert_eq!(actual, expected);
    }
}<|MERGE_RESOLUTION|>--- conflicted
+++ resolved
@@ -66,65 +66,6 @@
         self.pipe_impl(stage, buffer, |_| 1)
     }
 
-<<<<<<< HEAD
-    /// Similar to [SyncReceiver::pipe], but processes each element in the
-    /// input individually.
-    pub fn pipe_each<S, U>(mut self, mut stage: S, buffer: usize) -> SyncReceiver<Vec<S::Output>>
-    where
-        T: IntoIterator<Item = U> + Send + 'static,
-        S: ProcessStage<Input = U> + Send + 'static,
-        S::Output: Send,
-    {
-        let (tx, rx) = tokio::sync::mpsc::channel(buffer);
-
-        std::thread::spawn(move || {
-            let queue_capacity = self.inner.max_capacity();
-
-            while let Some(input) = self.inner.blocking_recv() {
-                let result = match input {
-                    Ok(PeerData { peer, data }) => {
-                        // Stats for tracing and metrics.
-                        let t = std::time::Instant::now();
-
-                        // Process the data.
-                        let output: Result<Vec<_>, _> = data
-                            .into_iter()
-                            .map(|data| {
-                                stage.map(data).map_err(|e| {
-                                    tracing::debug!(error=%e, "Processing item failed");
-                                    PeerData::new(peer, e)
-                                })
-                            })
-                            .collect();
-                        let output = output.map(|x| PeerData::new(peer, x));
-
-                        // Log trace and metrics.
-                        let elements_per_sec = 1.0 / t.elapsed().as_secs_f32();
-                        let queue_fullness = queue_capacity - self.inner.capacity();
-                        let input_queue = Fullness(queue_fullness, queue_capacity);
-                        tracing::debug!(
-                            "Stage: {}, queue: {}, {elements_per_sec:.0} items/s",
-                            S::NAME,
-                            input_queue
-                        );
-
-                        output
-                    }
-                    Err(e) => Err(e),
-                };
-
-                let is_err = result.is_err();
-                if tx.blocking_send(result).is_err() || is_err {
-                    return;
-                }
-            }
-        });
-
-        SyncReceiver::from_receiver(rx)
-    }
-
-=======
->>>>>>> e4fb46ea
     /// A private impl which hides the ugly `count_fn` used to differentiate
     /// between processing a single element from [SyncReceiver] and multiple
     /// elements from [ChunkSyncReceiver].
@@ -163,15 +104,8 @@
                         let elements_per_sec = count as f32 / t.elapsed().as_secs_f32();
                         let queue_fullness = queue_capacity - self.inner.capacity();
                         let input_queue = Fullness(queue_fullness, queue_capacity);
-<<<<<<< HEAD
-                        tracing::debug!(
-                            "Stage: {}, queue: {}, {elements_per_sec:.0} items/s",
-                            S::NAME,
-                            input_queue
-=======
                         tracing::trace!(stage=%S::NAME, %input_queue, %elements_per_sec,
                             "Stage metrics"
->>>>>>> e4fb46ea
                         );
 
                         output
