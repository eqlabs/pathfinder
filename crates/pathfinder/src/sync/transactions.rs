--- conflicted
+++ resolved
@@ -3,10 +3,7 @@
 
 use anyhow::{anyhow, Context};
 use p2p::client::types::TransactionData;
-<<<<<<< HEAD
-=======
 use p2p::libp2p::PeerId;
->>>>>>> e4fb46ea
 use p2p::PeerData;
 use pathfinder_common::receipt::Receipt;
 use pathfinder_common::transaction::{Transaction, TransactionVariant};
@@ -22,11 +19,7 @@
 use tokio::sync::mpsc;
 use tokio_stream::wrappers::ReceiverStream;
 
-<<<<<<< HEAD
-use super::error::{SyncError, SyncError2};
-=======
 use super::error::SyncError;
->>>>>>> e4fb46ea
 use super::storage_adapters;
 use super::stream::ProcessStage;
 use crate::state::block_hash::calculate_transaction_commitment;
@@ -84,27 +77,19 @@
 
 impl ProcessStage for CalculateHashes {
     const NAME: &'static str = "Transactions::Hashes";
-<<<<<<< HEAD
-    type Input = (TransactionData, StarknetVersion, TransactionCommitment);
-=======
     type Input = (
         TransactionData,
         BlockNumber,
         StarknetVersion,
         TransactionCommitment,
     );
->>>>>>> e4fb46ea
     type Output = UnverifiedTransactions;
 
     fn map(&mut self, _: &PeerId, input: Self::Input) -> Result<Self::Output, SyncError> {
         use rayon::prelude::*;
-<<<<<<< HEAD
-        let (transactions, version, expected_commitment) = input;
-=======
         // TODO remove the placeholder
         let peer = &PeerId::random();
         let (transactions, block_number, version, expected_commitment) = input;
->>>>>>> e4fb46ea
         let transactions = transactions
             .into_par_iter()
             .map(|(tx, r)| {
@@ -151,11 +136,6 @@
 impl<T> ProcessStage for FetchCommitmentFromDb<T> {
     const NAME: &'static str = "Transactions::FetchCommitmentFromDb";
     type Input = (T, BlockNumber);
-<<<<<<< HEAD
-    type Output = (T, StarknetVersion, TransactionCommitment);
-
-    fn map(&mut self, (data, block_number): Self::Input) -> Result<Self::Output, SyncError2> {
-=======
     type Output = (T, BlockNumber, StarknetVersion, TransactionCommitment);
 
     fn map(
@@ -163,7 +143,6 @@
         _: &PeerId,
         (data, block_number): Self::Input,
     ) -> Result<Self::Output, SyncError> {
->>>>>>> e4fb46ea
         let mut db = self
             .db
             .transaction()
@@ -171,14 +150,6 @@
         let version = db
             .block_version(block_number)
             .context("Fetching starknet version")?
-<<<<<<< HEAD
-            .ok_or(SyncError2::StarknetVersionNotFound)?;
-        let commitment = db
-            .transaction_commitment(block_number)
-            .context("Fetching transaction commitment")?
-            .ok_or(SyncError2::TransactionCommitmentNotFound)?;
-        Ok((data, version, commitment))
-=======
             // This block header is supposed to be in the database so this is a fatal error
             .context("Starknet version not found in db")?;
         let commitment = db
@@ -187,7 +158,6 @@
             // This block header is supposed to be in the database so this is a fatal error
             .context("Transaction commitment not found in db")?;
         Ok((data, block_number, version, commitment))
->>>>>>> e4fb46ea
     }
 }
 
