use std::sync::Arc;

use p2p::libp2p::PeerId;
use p2p::PeerData;
use pathfinder_common::{BlockNumber, ClassHash, SignedBlockHeader};

#[derive(Debug, thiserror::Error, Clone)]
pub(super) enum SyncError {
    /// This is the only variant that causes any sync process to halt and does
    /// not result in a retry.
    #[error(transparent)]
    Fatal(#[from] Arc<anyhow::Error>),
    #[error("Block hash verification failed")]
    BadBlockHash(PeerId),
    #[error("Class hash verification failed")]
    BadClassHash(PeerId),
    #[error("Invalid class definition layout")]
    BadClassLayout(PeerId),
    #[error("Header signature verification failed")]
    BadHeaderSignature(PeerId),
    #[error("Transaction hash verification failed")]
    BadTransactionHash(PeerId),
    #[error("Incorrect cairo definition")]
    CairoDefinitionError(PeerId),
    #[error("Class definitions and declarations mismatch")]
    ClassDefinitionsDeclarationsMismatch(PeerId),
    #[error("Class hash computation failed")]
    ClassHashComputationError(PeerId),
    #[error("Discontinuity in header chain")]
    Discontinuity(PeerId),
    #[error("Event commitment mismatch")]
    EventCommitmentMismatch(PeerId),
    #[error("Mismatch between events and transactions")]
    EventsTransactionsMismatch(PeerId),
    #[error("Fetching casm from feeder gateway failed")]
    FetchingCasmFailed,
    #[error("Incorrect class definition count")]
    IncorrectClassDefinitionCount(PeerId),
    #[error("Incorrect state diff count")]
    IncorrectStateDiffCount(PeerId),
    #[error("Invalid data in DTO")]
    InvalidDto(PeerId),
    #[error("Incorrect sierra definition")]
<<<<<<< HEAD
    SierraDefinitionError,
    #[error("Class definitions and declarations mismatch")]
    ClassDefinitionsDeclarationsMismatch,
    #[error("Starknet version not found in db")]
    StarknetVersionNotFound,
    #[error("State diff commitment not found in db")]
    StateDiffCommitmentNotFound,
    #[error("Transaction commitment not found in db")]
    TransactionCommitmentNotFound,
    #[error("State root mismatch")]
    StateRootMismatch,
=======
    SierraDefinitionError(PeerId),
    #[error("State diff commitment mismatch")]
    StateDiffCommitmentMismatch(PeerId),
    #[error("State root mismatch")]
    StateRootMismatch(PeerId),
    #[error("Too few events")]
    TooFewEvents(PeerId),
    #[error("Too few transactions")]
    TooFewTransactions(PeerId),
    #[error("Too many events")]
    TooManyEvents(PeerId),
    #[error("Too many transactions")]
    TooManyTransactions(PeerId),
    #[error("Transaction commitment mismatch")]
    TransactionCommitmentMismatch(PeerId),
    #[error("Unexpected class definition")]
    UnexpectedClass(PeerId),
>>>>>>> e4fb46ea
}

impl PartialEq for SyncError {
    fn eq(&self, other: &Self) -> bool {
        match (self, other) {
            (SyncError::Fatal(x), SyncError::Fatal(y)) => x.to_string() == y.to_string(),
            (SyncError::BadBlockHash(x), SyncError::BadBlockHash(y)) => x == y,
            (SyncError::BadClassLayout(x), SyncError::BadClassLayout(y)) => x == y,
            (SyncError::BadHeaderSignature(x), SyncError::BadHeaderSignature(y)) => x == y,
            (SyncError::CairoDefinitionError(x), SyncError::CairoDefinitionError(y)) => x == y,
            (
                SyncError::ClassDefinitionsDeclarationsMismatch(x),
                SyncError::ClassDefinitionsDeclarationsMismatch(y),
            ) => x == y,
            (SyncError::ClassHashComputationError(x), SyncError::ClassHashComputationError(y)) => {
                x == y
            }
            (SyncError::Discontinuity(x), SyncError::Discontinuity(y)) => x == y,
            (SyncError::EventCommitmentMismatch(x), SyncError::EventCommitmentMismatch(y)) => {
                x == y
            }
            (
                SyncError::EventsTransactionsMismatch(x),
                SyncError::EventsTransactionsMismatch(y),
            ) => x == y,
            (SyncError::FetchingCasmFailed, SyncError::FetchingCasmFailed) => true,
            (
                SyncError::IncorrectClassDefinitionCount(x),
                SyncError::IncorrectClassDefinitionCount(y),
            ) => x == y,
            (SyncError::IncorrectStateDiffCount(x), SyncError::IncorrectStateDiffCount(y)) => {
                x == y
            }
            (SyncError::InvalidDto(x), SyncError::InvalidDto(y)) => x == y,
            (SyncError::SierraDefinitionError(x), SyncError::SierraDefinitionError(y)) => x == y,
            (
                SyncError::StateDiffCommitmentMismatch(x),
                SyncError::StateDiffCommitmentMismatch(y),
            ) => x == y,
            (SyncError::StateRootMismatch(x), SyncError::StateRootMismatch(y)) => x == y,
            (SyncError::TooFewEvents(x), SyncError::TooFewEvents(y)) => x == y,
            (SyncError::TooFewTransactions(x), SyncError::TooFewTransactions(y)) => x == y,
            (SyncError::TooManyEvents(x), SyncError::TooManyEvents(y)) => x == y,
            (SyncError::TooManyTransactions(x), SyncError::TooManyTransactions(y)) => x == y,
            (
                SyncError::TransactionCommitmentMismatch(x),
                SyncError::TransactionCommitmentMismatch(y),
            ) => x == y,
            (SyncError::UnexpectedClass(x), SyncError::UnexpectedClass(y)) => x == y,
            _ => false,
        }
    }
}

impl From<anyhow::Error> for SyncError {
    fn from(e: anyhow::Error) -> Self {
        Self::Fatal(Arc::new(e))
    }
}<|MERGE_RESOLUTION|>--- conflicted
+++ resolved
@@ -41,19 +41,6 @@
     #[error("Invalid data in DTO")]
     InvalidDto(PeerId),
     #[error("Incorrect sierra definition")]
-<<<<<<< HEAD
-    SierraDefinitionError,
-    #[error("Class definitions and declarations mismatch")]
-    ClassDefinitionsDeclarationsMismatch,
-    #[error("Starknet version not found in db")]
-    StarknetVersionNotFound,
-    #[error("State diff commitment not found in db")]
-    StateDiffCommitmentNotFound,
-    #[error("Transaction commitment not found in db")]
-    TransactionCommitmentNotFound,
-    #[error("State root mismatch")]
-    StateRootMismatch,
-=======
     SierraDefinitionError(PeerId),
     #[error("State diff commitment mismatch")]
     StateDiffCommitmentMismatch(PeerId),
@@ -71,7 +58,6 @@
     TransactionCommitmentMismatch(PeerId),
     #[error("Unexpected class definition")]
     UnexpectedClass(PeerId),
->>>>>>> e4fb46ea
 }
 
 impl PartialEq for SyncError {
