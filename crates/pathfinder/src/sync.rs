--- conflicted
+++ resolved
@@ -1,14 +1,6 @@
 #![allow(dead_code, unused)]
 
 use core::panic;
-<<<<<<< HEAD
-use std::time::Duration;
-
-use anyhow::Context;
-use error::SyncError2;
-use futures::{pin_mut, Stream, StreamExt};
-use p2p::client::peer_agnostic::Client as P2PClient;
-=======
 use std::sync::Arc;
 use std::time::Duration;
 
@@ -18,7 +10,6 @@
 use p2p::client::peer_agnostic::Client as P2PClient;
 use p2p::PeerData;
 use pathfinder_common::error::AnyhowExt;
->>>>>>> e4fb46ea
 use pathfinder_common::{
     block_hash,
     BlockHash,
@@ -35,11 +26,8 @@
 use stream::ProcessStage;
 use tokio::sync::watch::{self, Receiver};
 use tokio_stream::wrappers::WatchStream;
-<<<<<<< HEAD
-=======
 
 use crate::state::RESET_DELAY_ON_FAILURE;
->>>>>>> e4fb46ea
 
 mod checkpoint;
 mod class_definitions;
@@ -77,11 +65,7 @@
 
     async fn handle_recoverable_error(&self, err: &error::SyncError) {
         // TODO
-<<<<<<< HEAD
-        tracing::debug!(?err, "Log and punish as appropriate");
-=======
         tracing::debug!(%err, "Log and punish as appropriate");
->>>>>>> e4fb46ea
     }
 
     /// Retry forever until a valid L1 checkpoint is retrieved
@@ -111,10 +95,6 @@
     /// Run checkpoint sync until it completes successfully, and we are within
     /// some margin of the latest L1 block. Returns the next block number to
     /// sync and its parent hash.
-<<<<<<< HEAD
-    async fn checkpoint_sync(&self) -> anyhow::Result<(BlockNumber, BlockHash)> {
-        let mut checkpoint = self.get_checkpoint().await?;
-=======
     ///
     /// ### Important
     ///
@@ -126,7 +106,6 @@
         let from = (checkpoint.block_number, checkpoint.block_hash);
 
         tracing::info!(?from, "Checkpoint sync started");
->>>>>>> e4fb46ea
 
         loop {
             let result = checkpoint::Sync {
@@ -139,10 +118,7 @@
                 chain_id: self.chain_id,
                 public_key: self.public_key,
                 verify_tree_hashes: self.verify_tree_hashes,
-<<<<<<< HEAD
-=======
                 block_hash_db: Some(pathfinder_block_hashes::BlockHashDb::new(self.chain)),
->>>>>>> e4fb46ea
             }
             .run(checkpoint)
             .await;
@@ -178,29 +154,6 @@
 
             break Ok(continue_from);
         }
-<<<<<<< HEAD
-
-        Ok((checkpoint.block_number + 1, checkpoint.block_hash))
-    }
-
-    /// Run the track sync until it completes successfully, requires the
-    /// number and parent hash of the first block to sync
-    async fn track_sync(&self, next: BlockNumber, parent_hash: BlockHash) -> anyhow::Result<()> {
-        let result = track::Sync {
-            latest: LatestStream::spawn(self.fgw_client.clone(), Duration::from_secs(2)),
-            p2p: self.p2p.clone(),
-            storage: self.storage.clone(),
-            chain: self.chain,
-            chain_id: self.chain_id,
-            public_key: self.public_key,
-        }
-        .run(next, parent_hash, self.fgw_client.clone())
-        .await;
-
-        tracing::info!("Track sync completed: {result:#?}");
-
-        Ok(())
-=======
     }
 
     /// Run the track sync forever, requires the number and parent hash of the
@@ -245,7 +198,6 @@
                 }
             }
         }
->>>>>>> e4fb46ea
     }
 }
 
@@ -256,11 +208,6 @@
 
 impl Clone for LatestStream {
     fn clone(&self) -> Self {
-<<<<<<< HEAD
-        tracing::info!("LatestStream: clone()");
-
-=======
->>>>>>> e4fb46ea
         Self {
             // Keep the rx for the next clone
             rx: self.rx.clone(),
@@ -285,10 +232,6 @@
 
 impl LatestStream {
     fn spawn(fgw: GatewayClient, head_poll_interval: Duration) -> Self {
-<<<<<<< HEAD
-        tracing::info!("LatestStream: spawn()");
-=======
->>>>>>> e4fb46ea
         // No buffer, for backpressure
         let (tx, rx) = watch::channel((BlockNumber::GENESIS, BlockHash::ZERO));
 
@@ -307,14 +250,6 @@
                     continue;
                 };
 
-<<<<<<< HEAD
-                tracing::info!(?latest, "LatestStream: block_header()");
-
-                if tx.send(latest).is_err() {
-                    tracing::debug!("Channel closed, exiting");
-                    break;
-                }
-=======
                 tracing::trace!(?latest, "LatestStream");
 
                 if tx.is_closed() {
@@ -332,7 +267,6 @@
                         false
                     }
                 });
->>>>>>> e4fb46ea
             }
         });
 
