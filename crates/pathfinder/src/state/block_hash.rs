--- conflicted
+++ resolved
@@ -405,29 +405,7 @@
     BlockHash(chain.finalize())
 }
 
-<<<<<<< HEAD
-pub fn compute_final_hash(header: &BlockHeaderData) -> Result<BlockHash> {
-    // Concatenate the transaction count, event count, state diff length, and L1
-    // data availability mode into a single felt.
-    let mut concat_counts = [0u8; 32];
-    let mut writer = concat_counts.as_mut_slice();
-    writer
-        .write_all(&header.transaction_count.to_be_bytes())
-        .unwrap();
-    writer.write_all(&header.event_count.to_be_bytes()).unwrap();
-    writer
-        .write_all(&header.state_diff_length.to_be_bytes())
-        .unwrap();
-    writer
-        .write_all(&[match header.l1_da_mode {
-            L1DataAvailabilityMode::Calldata => 0,
-            L1DataAvailabilityMode::Blob => 0b10000000,
-        }])
-        .unwrap();
-    let concat_counts = MontFelt::from_be_bytes(concat_counts);
-=======
 fn compute_final_hash_v0(header: &BlockHeaderData) -> BlockHash {
->>>>>>> e4fb46ea
     // Hash the block header.
     let mut hasher = PoseidonHasher::new();
     hasher.write(felt_bytes!(b"STARKNET_BLOCK_HASH0").into());
@@ -505,15 +483,10 @@
         .map(|tx| {
             if version < V_0_11_1 {
                 calculate_transaction_hash_with_signature_pre_0_11_1(tx)
-<<<<<<< HEAD
-            } else if version < V_0_13_2 {
-                calculate_transaction_hash_with_signature_pre_0_13_2(tx)
-=======
             } else if version < StarknetVersion::V_0_13_2 {
                 calculate_transaction_hash_with_signature_pre_0_13_2(tx)
             } else if version < StarknetVersion::V_0_13_4 {
                 calculate_transaction_hash_with_signature_pre_0_13_4(tx)
->>>>>>> e4fb46ea
             } else {
                 calculate_transaction_hash_with_signature(tx)
             }
@@ -771,11 +744,7 @@
         .par_iter()
         .flat_map(|(tx_hash, events)| events.par_iter().map(|e| (*tx_hash, e)))
         .map(|(tx_hash, e)| {
-<<<<<<< HEAD
-            if version < V_0_13_2 {
-=======
             if version < StarknetVersion::V_0_13_2 {
->>>>>>> e4fb46ea
                 calculate_event_hash_pre_0_13_2(e)
             } else {
                 calculate_event_hash(e, tx_hash)
