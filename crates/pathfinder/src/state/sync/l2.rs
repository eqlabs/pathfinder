--- conflicted
+++ resolved
@@ -16,10 +16,7 @@
     PublicKey,
     ReceiptCommitment,
     SierraHash,
-<<<<<<< HEAD
-=======
     StarknetVersion,
->>>>>>> e4fb46ea
     StateCommitment,
     StateDiffCommitment,
     StateUpdate,
@@ -32,9 +29,6 @@
 use tokio::sync::mpsc;
 use tracing::Instrument;
 
-<<<<<<< HEAD
-use crate::state::block_hash::{verify_gateway_block_commitments_and_hash, VerifyResult};
-=======
 use crate::state::block_hash::{
     calculate_event_commitment,
     calculate_receipt_commitment,
@@ -42,7 +36,6 @@
     verify_block_hash,
     BlockHeaderData,
 };
->>>>>>> e4fb46ea
 use crate::state::sync::class::{download_class, DownloadedClass};
 use crate::state::sync::SyncEvent;
 
@@ -115,10 +108,7 @@
     pub storage: Storage,
     pub sequencer_public_key: PublicKey,
     pub fetch_concurrency: std::num::NonZeroUsize,
-<<<<<<< HEAD
-=======
     pub fetch_casm_from_fgw: bool,
->>>>>>> e4fb46ea
 }
 
 pub async fn sync<GatewayClient>(
@@ -150,10 +140,7 @@
         storage,
         sequencer_public_key,
         fetch_concurrency: _,
-<<<<<<< HEAD
-=======
         fetch_casm_from_fgw,
->>>>>>> e4fb46ea
     } = context;
 
     // Start polling head of chain
@@ -257,11 +244,6 @@
 
         // Download and emit newly declared classes.
         let t_declare = std::time::Instant::now();
-<<<<<<< HEAD
-        let downloaded_classes = download_new_classes(&state_update, &sequencer, storage.clone())
-            .await
-            .with_context(|| format!("Handling newly declared classes for block {next:?}"))?;
-=======
         let downloaded_classes = download_new_classes(
             &state_update,
             &sequencer,
@@ -270,7 +252,6 @@
         )
         .await
         .with_context(|| format!("Handling newly declared classes for block {next:?}"))?;
->>>>>>> e4fb46ea
         emit_events_for_downloaded_classes(
             &tx_event,
             downloaded_classes,
@@ -404,10 +385,7 @@
     state_update: &StateUpdate,
     sequencer: &impl GatewayApi,
     storage: Storage,
-<<<<<<< HEAD
-=======
     fetch_casm_from_fgw: bool,
->>>>>>> e4fb46ea
 ) -> Result<Vec<DownloadedClass>, anyhow::Error> {
     let deployed_classes = state_update
         .contract_updates
@@ -461,11 +439,7 @@
 
     let futures = require_downloading.into_iter().map(|class_hash| {
         async move {
-<<<<<<< HEAD
-            download_class(sequencer, class_hash)
-=======
             download_class(sequencer, class_hash, fetch_casm_from_fgw)
->>>>>>> e4fb46ea
                 .await
                 .with_context(|| format!("Downloading class {}", class_hash.0))
         }
@@ -1138,448 +1112,6 @@
     })
 }
 
-async fn bulk_sync<GatewayClient>(
-    tx_event: mpsc::Sender<SyncEvent>,
-    context: L2SyncContext<GatewayClient>,
-    blocks: &mut BlockChain,
-    head: &mut Option<(BlockNumber, BlockHash, StateCommitment)>,
-    tail: BlockNumber,
-) -> anyhow::Result<()>
-where
-    GatewayClient: GatewayApi + Clone + Send + 'static,
-{
-    let L2SyncContext {
-        sequencer,
-        chain,
-        chain_id,
-        block_validation_mode,
-        storage,
-        sequencer_public_key,
-        fetch_concurrency,
-    } = context;
-
-    let mut start = match head {
-        Some(head) => head.0.get() + 1,
-        None => BlockNumber::GENESIS.get(),
-    };
-    let end = tail.get();
-    if start >= end {
-        return Ok(());
-    }
-
-    tracing::trace!(%start, %end, "Catching up to the latest block");
-
-    let mut futures = (start..=end)
-        .map(|block_number| {
-            let block_number = BlockNumber::new_or_panic(block_number);
-
-            let _span =
-                tracing::debug_span!("download_and_verify_block_data", %block_number).entered();
-            tracing::trace!("Downloading block");
-
-            let sequencer = sequencer.clone();
-            let storage = storage.clone();
-
-            async move {
-                let t_block = std::time::Instant::now();
-                let (block, state_update) = sequencer
-                    .state_update_with_block(block_number)
-                    .await
-                    .map_err(|e| (block_number, e.into()))?;
-                let t_block = t_block.elapsed();
-
-                let t_signature = std::time::Instant::now();
-                let signature = sequencer
-                    .signature(block_number.into())
-                    .await
-                    .map_err(|e| (block_number, e.into()))?;
-                let t_signature = t_signature.elapsed();
-
-                let span = tracing::Span::current();
-
-                let (tx, rx) = tokio::sync::oneshot::channel();
-
-                rayon::spawn(move || {
-                    let _span = span.entered();
-
-                    let t_verification = std::time::Instant::now();
-
-                    let result = verify_block_and_state_update(
-                        &block,
-                        &state_update,
-                        chain,
-                        chain_id,
-                        block_validation_mode,
-                    )
-                    .and_then(
-                        |(
-                            transaction_commitment,
-                            event_commitment,
-                            receipt_commitment,
-                            state_diff_commitment,
-                        )| {
-                            verify_signature(
-                                block.block_hash,
-                                state_diff_commitment,
-                                &signature,
-                                sequencer_public_key,
-                                BlockValidationMode::AllowMismatch,
-                            )
-                            .map_err(|err| err.into())
-                            .map(|_| {
-                                (
-                                    block,
-                                    state_update,
-                                    signature,
-                                    transaction_commitment,
-                                    event_commitment,
-                                    receipt_commitment,
-                                    state_diff_commitment,
-                                )
-                            })
-                        },
-                    );
-
-                    let t_verification = t_verification.elapsed();
-                    tracing::trace!(elapsed=?t_verification, "Block verification done");
-
-                    let _ = tx.send(result);
-                });
-
-                let (
-                    block,
-                    state_update,
-                    signature,
-                    transaction_commitment,
-                    event_commitment,
-                    receipt_commitment,
-                    state_diff_commitment,
-                ) = rx
-                    .await
-                    .expect("Panic on rayon thread while verifying block")
-                    .context("Verifying block contents")
-                    .map_err(|e| (block_number, e))?;
-
-                let t_declare = std::time::Instant::now();
-                let downloaded_classes = download_new_classes(&state_update, &sequencer, storage)
-                    .await
-                    .with_context(|| {
-                        format!("Handling newly declared classes for block {block_number:?}")
-                    })
-                    .map_err(|e| (block_number, e))?;
-                let t_declare = t_declare.elapsed();
-
-                let timings = Timings {
-                    block_download: t_block,
-                    class_declaration: t_declare,
-                    signature_download: t_signature,
-                };
-
-                Ok::<_, (BlockNumber, anyhow::Error)>((
-                    block,
-                    state_update,
-                    signature,
-                    transaction_commitment,
-                    event_commitment,
-                    receipt_commitment,
-                    state_diff_commitment,
-                    downloaded_classes,
-                    timings,
-                ))
-            }
-            .in_current_span()
-        })
-        .peekable();
-
-    // We want to download blocks in an unordered fashion, but still have a limit on
-    // the size of the cache that is used to then sort the downloaded blocks before
-    // emitting them. (Tries need to be updated in order, hence the sorting.)
-    //
-    // The limit is needed because if we encounter problems downloading a block, at
-    // some point we need to wait for it, otherwise the cache would balloon being
-    // filled with endless newer and newer blocks that we cannot emit and this would
-    // lead to oom.
-    const UNORDERED_CACHE_CAPACITY_FACTOR: usize = 32;
-
-    while futures.peek().is_some() {
-        let futures_chunk = futures
-            .by_ref()
-            .take(fetch_concurrency.get() * UNORDERED_CACHE_CAPACITY_FACTOR);
-
-        let mut stream =
-            futures::stream::iter(futures_chunk).buffer_unordered(fetch_concurrency.get());
-
-        let mut ordered_blocks = BTreeMap::new();
-        let mut failed_block = None;
-
-        while let Some(result) = stream.next().await {
-            let ok = match result {
-                Ok(x) => x,
-                Err((block, error)) => {
-                    // We've hit an error, so we stop the loop and return. `head` has been updated
-                    // to the last synced block so our "tracking" sync will just
-                    // continue from there.
-                    tracing::info!(
-                        %block, %error,
-                        "Error during bulk syncing blocks, falling back to normal sync",
-                    );
-
-                    if block == start {
-                        return Ok(());
-                    } else {
-                        // We can still emit up to the failed block
-                        failed_block = Some(block);
-                        continue;
-                    }
-                }
-            };
-
-            ordered_blocks.insert(ok.0.block_number.get(), ok);
-
-            let keys = ordered_blocks.keys().copied().collect::<Vec<_>>();
-
-            tracing::trace!(start, len = ordered_blocks.len(), ?keys, "Cached blocks");
-
-            // Find number of elems till the first gap that we can emit right now
-            let num_to_emit = ordered_blocks
-                .keys()
-                .take_while(|block_number| {
-                    if **block_number == start {
-                        start += 1;
-                        true
-                    } else {
-                        false
-                    }
-                })
-                .count();
-
-            for _ in 0..num_to_emit {
-                let (
-                    _,
-                    (
-                        block,
-                        state_update,
-                        signature,
-                        transaction_commitment,
-                        event_commitment,
-                        receipt_commitment,
-                        state_diff_commitment,
-                        downloaded_classes,
-                        timings,
-                    ),
-                ) = ordered_blocks.pop_first().expect("num_to_emit > 0");
-
-                *head = Some((
-                    block.block_number,
-                    block.block_hash,
-                    state_update.state_commitment,
-                ));
-                blocks.push(
-                    block.block_number,
-                    block.block_hash,
-                    state_update.state_commitment,
-                );
-
-                emit_events_for_downloaded_classes(
-                    &tx_event,
-                    downloaded_classes,
-                    &state_update.declared_sierra_classes,
-                )
-                .await?;
-
-                tx_event
-                    .send(SyncEvent::Block(
-                        (
-                            Box::new(block),
-                            (transaction_commitment, event_commitment, receipt_commitment),
-                        ),
-                        Box::new(state_update),
-                        Box::new(signature.signature()),
-                        Box::new(state_diff_commitment),
-                        timings,
-                    ))
-                    .await
-                    .context("Event channel closed")?;
-            }
-
-            match failed_block {
-                Some(x) if start == x.get() => return Ok(()),
-                _ => {}
-            }
-        }
-    }
-
-    Ok(())
-}
-
-pub(super) async fn emit_events_for_downloaded_classes(
-    tx_event: &mpsc::Sender<SyncEvent>,
-    downloaded_classes: Vec<DownloadedClass>,
-    declared_sierra_classes: &HashMap<SierraHash, CasmHash>,
-) -> anyhow::Result<()> {
-    for downloaded_class in downloaded_classes {
-        match downloaded_class {
-            DownloadedClass::Cairo { definition, hash } => {
-                tracing::trace!(class_hash=%hash, "Sending Cairo class event");
-                tx_event
-                    .send(SyncEvent::CairoClass { definition, hash })
-                    .await
-                    .with_context(|| {
-                        format!(
-                            "Sending Event::NewCairoContract for declared class {}",
-                            hash.0
-                        )
-                    })?
-            }
-            DownloadedClass::Sierra {
-                sierra_definition,
-                sierra_hash,
-                casm_definition,
-            } => {
-                // NOTE: we _have_ to use the same compiled_class_class hash as returned by the
-                // feeder gateway, since that's what has been added to the class
-                // commitment tree.
-                let Some(casm_hash) = declared_sierra_classes
-                    .iter()
-                    .find_map(|(sierra, casm)| (sierra.0 == sierra_hash.0).then_some(*casm))
-                else {
-                    // This can occur if the sierra was in here as a deploy contract, if the class
-                    // was declared in a previous block but not yet persisted by
-                    // the database.
-                    continue;
-                };
-                tracing::trace!(class_hash=%sierra_hash, "Sending Sierra class event");
-                tx_event
-                    .send(SyncEvent::SierraClass {
-                        sierra_definition,
-                        sierra_hash,
-                        casm_definition,
-                        casm_hash,
-                    })
-                    .await
-                    .with_context(|| {
-                        format!(
-                            "Sending Event::NewSierraContract for declared class {}",
-                            sierra_hash.0
-                        )
-                    })?
-            }
-        }
-    }
-
-    Ok(())
-}
-
-fn verify_block_and_state_update(
-    block: &Block,
-    state_update: &StateUpdate,
-    chain: Chain,
-    chain_id: ChainId,
-    mode: BlockValidationMode,
-) -> anyhow::Result<(
-    TransactionCommitment,
-    EventCommitment,
-    ReceiptCommitment,
-    StateDiffCommitment,
-)> {
-    // Check if commitments and block hash are correct
-    let state_diff_commitment = StateUpdateData::from(state_update.clone())
-        .compute_state_diff_commitment(block.starknet_version);
-    let state_diff_length = state_update.state_diff_length();
-
-    let verify_result = verify_gateway_block_commitments_and_hash(
-        block,
-        state_diff_commitment,
-        state_diff_length,
-        chain,
-        chain_id,
-    )
-    .context("Verify block hash")?;
-
-    let (transaction_commitment, event_commitment, receipt_commitment) =
-        match (block.status, verify_result, mode) {
-            (Status::AcceptedOnL1 | Status::AcceptedOnL2, VerifyResult::Match(commitments), _) => {
-                Ok(commitments)
-            }
-            (
-                Status::AcceptedOnL1 | Status::AcceptedOnL2,
-                VerifyResult::Mismatch,
-                BlockValidationMode::AllowMismatch,
-            ) => Ok(Default::default()),
-            (_, VerifyResult::Mismatch, BlockValidationMode::Strict) => {
-                Err(anyhow!("Block hash mismatch"))
-            }
-            _ => Err(anyhow!(
-                "Rejecting block as its status is {}, and only accepted blocks are allowed",
-                block.status
-            )),
-        }?;
-
-    // Check if transaction hashes are valid
-    verify_transaction_hashes(block.block_number, &block.transactions, chain_id)
-        .context("Verify transaction hashes")?;
-
-    // Always compute the state diff commitment from the state update.
-    // If any of the feeder gateway replies (block or signature) contain a state
-    // diff commitment, check if the value matches. If it doesn't, just log the
-    // fact.
-    let version = block.starknet_version;
-    let computed_state_diff_commitment = state_update.compute_state_diff_commitment(version);
-
-    if let Some(x) = block.state_diff_commitment {
-        if x != computed_state_diff_commitment {
-            tracing::warn!(
-                "State diff commitment mismatch: computed {:x}, feeder gateway {:x}",
-                computed_state_diff_commitment.0,
-                x.0
-            );
-        }
-    }
-
-    Ok((
-        transaction_commitment,
-        event_commitment,
-        receipt_commitment,
-        computed_state_diff_commitment,
-    ))
-}
-
-/// Check that transaction hashes match the actual contents.
-fn verify_transaction_hashes(
-    block_number: BlockNumber,
-    transactions: &[pathfinder_common::transaction::Transaction],
-    chain_id: ChainId,
-) -> anyhow::Result<()> {
-    use rayon::prelude::*;
-
-    transactions
-        .par_iter()
-        .enumerate()
-        .try_for_each(|(i, txn)| {
-            if !txn.verify_hash(chain_id) {
-                anyhow::bail!("Transaction hash mismatch: block {block_number} idx {i}")
-            };
-            Ok(())
-        })
-}
-
-/// Check block commitment signature.
-fn verify_signature(
-    block_hash: BlockHash,
-    state_diff_commitment: StateDiffCommitment,
-    signature: &BlockSignature,
-    sequencer_public_key: PublicKey,
-    mode: BlockValidationMode,
-) -> Result<(), pathfinder_crypto::signature::SignatureError> {
-    let signature = signature.signature();
-    match mode {
-        BlockValidationMode::Strict => {
-            signature.verify(sequencer_public_key, block_hash, state_diff_commitment)
-        }
-        BlockValidationMode::AllowMismatch => Ok(()),
-    }
-}
-
 async fn reorg(
     head: &(BlockNumber, BlockHash, StateCommitment),
     chain: Chain,
@@ -1639,10 +1171,7 @@
 #[cfg(test)]
 mod tests {
     mod sync {
-<<<<<<< HEAD
-=======
         use std::num::NonZeroU32;
->>>>>>> e4fb46ea
         use std::sync::LazyLock;
 
         use assert_matches::assert_matches;
@@ -1816,10 +1345,7 @@
                 storage,
                 sequencer_public_key: PublicKey::ZERO,
                 fetch_concurrency: std::num::NonZeroUsize::new(1).unwrap(),
-<<<<<<< HEAD
-=======
                 fetch_casm_from_fgw: false,
->>>>>>> e4fb46ea
             };
 
             let latest = tokio::sync::watch::channel(Default::default());
@@ -1837,15 +1363,11 @@
             tx_event: mpsc::Sender<SyncEvent>,
             sequencer: MockGatewayApi,
         ) -> JoinHandle<anyhow::Result<Option<(BlockNumber, BlockHash, StateCommitment)>>> {
-<<<<<<< HEAD
-            let storage = StorageBuilder::in_memory().unwrap();
-=======
             let storage = StorageBuilder::in_memory_with_trie_pruning_and_pool_size(
                 pathfinder_storage::TriePruneMode::Archive,
                 NonZeroU32::new(5).unwrap(),
             )
             .unwrap();
->>>>>>> e4fb46ea
             let sequencer = std::sync::Arc::new(sequencer);
             let context = L2SyncContext {
                 sequencer,
@@ -1855,10 +1377,7 @@
                 storage,
                 sequencer_public_key: PublicKey::ZERO,
                 fetch_concurrency: std::num::NonZeroUsize::new(2).unwrap(),
-<<<<<<< HEAD
-=======
                 fetch_casm_from_fgw: false,
->>>>>>> e4fb46ea
             };
 
             tokio::spawn(async move {
@@ -2068,8 +1587,6 @@
                 .return_once(move |_| returned_result);
         }
 
-<<<<<<< HEAD
-=======
         fn expect_state_update_with_block_no_sequence_at_most_once(
             mock: &mut MockGatewayApi,
             block: BlockNumber,
@@ -2083,7 +1600,6 @@
                 .return_once(move |_| returned_result);
         }
 
->>>>>>> e4fb46ea
         /// Convenience wrapper
         fn expect_block_header(
             mock: &mut MockGatewayApi,
@@ -2130,8 +1646,6 @@
                 .return_once(|_| returned_result);
         }
 
-<<<<<<< HEAD
-=======
         fn expect_signature_no_sequence_at_most_once(
             mock: &mut MockGatewayApi,
             block: BlockId,
@@ -2145,7 +1659,6 @@
                 .return_once(|_| returned_result);
         }
 
->>>>>>> e4fb46ea
         /// Convenience wrapper
         fn expect_class_by_hash(
             mock: &mut MockGatewayApi,
@@ -2172,8 +1685,6 @@
                 .return_once(|_| returned_result);
         }
 
-<<<<<<< HEAD
-=======
         fn expect_class_by_hash_no_sequence_at_most_once(
             mock: &mut MockGatewayApi,
             class_hash: ClassHash,
@@ -2185,7 +1696,6 @@
                 .return_once(|_| returned_result);
         }
 
->>>>>>> e4fb46ea
         /// Convenience wrapper
         fn block_not_found() -> SequencerError {
             SequencerError::StarknetError(StarknetError {
@@ -2350,10 +1860,7 @@
                     .unwrap(),
                     sequencer_public_key: PublicKey::ZERO,
                     fetch_concurrency: std::num::NonZeroUsize::new(1).unwrap(),
-<<<<<<< HEAD
-=======
                     fetch_casm_from_fgw: false,
->>>>>>> e4fb46ea
                 };
                 let latest_track = tokio::sync::watch::channel(Default::default());
 
@@ -3609,79 +3116,6 @@
                 assert_matches!(result, Ok(Some((BLOCK1_NUMBER, BLOCK1_HASH, _))));
             }
 
-<<<<<<< HEAD
-            mod no_such_block {
-                use pretty_assertions_sorted::{assert_eq, assert_eq_sorted};
-
-                use super::*;
-
-                #[tokio::test]
-                async fn first_in_batch() {
-                    let (tx_event, mut rx_event) = tokio::sync::mpsc::channel(1);
-                    let mut mock = MockGatewayApi::new();
-
-                    // Downloading the genesis block fails with block not found
-                    expect_state_update_with_block_no_sequence(
-                        &mut mock,
-                        BLOCK0_NUMBER,
-                        Err(block_not_found()),
-                    );
-
-                    // Let's run the UUT
-                    let jh = spawn_bulk_sync(tx_event, mock);
-
-                    assert!(rx_event.recv().await.is_none());
-
-                    let result = jh.await.unwrap();
-                    assert_matches!(result, Ok(None));
-                }
-
-                #[tokio::test]
-                async fn further_in_batch() {
-                    let (tx_event, mut rx_event) = tokio::sync::mpsc::channel(1);
-                    let mut mock = MockGatewayApi::new();
-
-                    // Download the genesis block with respective state update and contracts
-                    expect_state_update_with_block_no_sequence(
-                        &mut mock,
-                        BLOCK0_NUMBER,
-                        Ok((BLOCK0.clone(), STATE_UPDATE0.clone())),
-                    );
-                    expect_class_by_hash_no_sequence(
-                        &mut mock,
-                        CONTRACT0_HASH,
-                        Ok(CONTRACT0_DEF.clone()),
-                    );
-                    expect_signature_no_sequence(
-                        &mut mock,
-                        BLOCK0_NUMBER.into(),
-                        Ok(BLOCK0_SIGNATURE.clone()),
-                    );
-                    // Downloading block 1 fails with block not found
-                    expect_state_update_with_block_no_sequence(
-                        &mut mock,
-                        BLOCK1_NUMBER,
-                        Err(block_not_found()),
-                    );
-
-                    // Let's run the UUT
-                    let jh = spawn_bulk_sync(tx_event, mock);
-
-                    assert_matches!(rx_event.recv().await.unwrap(),
-                        SyncEvent::CairoClass { hash, .. } => {
-                            assert_eq!(hash, CONTRACT0_HASH);
-                    });
-                    assert_matches!(rx_event.recv().await.unwrap(), SyncEvent::Block((block, _), state_update, signature, _, _) => {
-                        assert_eq!(*block, *BLOCK0);
-                        assert_eq_sorted!(*state_update, *STATE_UPDATE0);
-                        assert_eq!(*signature, BLOCK0_SIGNATURE.signature());
-                    });
-
-                    // Bulk sync should _not_ fail if the block is not found
-                    let result = jh.await.unwrap();
-                    assert_matches!(result, Ok(Some((BLOCK0_NUMBER, BLOCK0_HASH, _))));
-                }
-=======
             #[tokio::test]
             async fn no_such_block() {
                 let (tx_event, mut rx_event) = tokio::sync::mpsc::channel(1);
@@ -3720,7 +3154,6 @@
                 // Bulk sync should _not_ fail if the block is not found
                 let result = jh.await.unwrap();
                 assert_matches!(result, Ok(None));
->>>>>>> e4fb46ea
             }
         }
     }
