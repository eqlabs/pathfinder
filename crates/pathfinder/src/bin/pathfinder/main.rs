--- conflicted
+++ resolved
@@ -612,10 +612,7 @@
         gossiper,
         sequencer_public_key: gateway_public_key,
         fetch_concurrency: config.feeder_gateway_fetch_concurrency,
-<<<<<<< HEAD
-=======
         fetch_casm_from_fgw: config.fetch_casm_from_fgw,
->>>>>>> e4fb46ea
     };
 
     tokio::spawn(state::sync(sync_context, state::l1::sync, state::l2::sync))
