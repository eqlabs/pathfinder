#![allow(unused)]

use serde::de::{Error, IntoDeserializer};

mod block;
mod class;
mod event;
mod fee;
mod primitives;
mod receipt;
mod simulation;
mod state_update;
mod transaction;

pub mod serialize;

pub use block::*;
pub use class::*;
pub use event::*;
pub use fee::*;
pub use primitives::*;
pub use receipt::*;
pub use simulation::*;
pub use state_update::*;
pub use transaction::*;

use crate::RpcVersion;

pub trait DeserializeForVersion: Sized {
    fn deserialize(value: Value) -> Result<Self, serde_json::Error>;
}

#[derive(Debug)]
pub struct Value {
    data: serde_json::Value,
<<<<<<< HEAD
    version: RpcVersion,
=======
    pub version: RpcVersion,
>>>>>>> e4fb46ea
    /// The name of the field that this value was deserialized from. None if
    /// this is a root value.
    name: Option<&'static str>,
}

impl Value {
<<<<<<< HEAD
=======
    pub fn new(data: serde_json::Value, version: RpcVersion) -> Self {
        Self {
            data,
            version,
            name: None,
        }
    }

    pub fn is_string(&self) -> bool {
        self.data.is_string()
    }

    pub fn is_null(&self) -> bool {
        self.data.is_null()
    }

>>>>>>> e4fb46ea
    pub fn deserialize<T: DeserializeForVersion>(self) -> Result<T, serde_json::Error> {
        T::deserialize(self)
    }

    // TODO This should be removed once all existing DTOs have been migrated.
    pub fn deserialize_serde<T: for<'a> serde::Deserialize<'a>>(
        self,
    ) -> Result<T, serde_json::Error> {
        serde::Deserialize::deserialize(self.data.into_deserializer())
    }

    pub fn deserialize_map<T>(
        self,
        cb: impl FnOnce(&mut Map) -> Result<T, serde_json::Error>,
    ) -> Result<T, serde_json::Error> {
<<<<<<< HEAD
        let serde_json::Value::Object(map) = self.data else {
            return Err(serde_json::Error::custom(match self.name {
                Some(name) => format!("expected object for \"{name}\""),
                None => "expected object".to_string(),
            }));
        };
        let mut map = Map {
            data: map,
            version: self.version,
        };
        let result = cb(&mut map)?;
        if !map.data.is_empty() {
            let fields = map
                .data
                .keys()
                .map(|key| format!("\"{key}\""))
                .collect::<Vec<_>>()
                .join(", ");
            return Err(serde_json::Error::custom(format!(
                "unexpected field{}: {fields}{}",
                if map.data.len() == 1 { "" } else { "s" },
                match self.name {
                    Some(name) => format!(" for \"{name}\""),
                    None => Default::default(),
                },
            )));
=======
        let data = match self.data {
            serde_json::Value::Object(map) => MapOrArray::Map(map),
            serde_json::Value::Array(values) => MapOrArray::Array { values, offset: 0 },
            _ => {
                return Err(serde_json::Error::custom(match self.name {
                    Some(name) => format!("expected object or array for \"{name}\""),
                    None => "expected object or array".to_string(),
                }))
            }
        };
        let mut map = Map {
            data,
            version: self.version,
        };
        let result = cb(&mut map)?;
        match map.data {
            MapOrArray::Map(map) => {
                if !map.is_empty() {
                    let fields = map
                        .keys()
                        .map(|key| format!("\"{key}\""))
                        .collect::<Vec<_>>()
                        .join(", ");
                    return Err(serde_json::Error::custom(format!(
                        "unexpected field{}: {fields}{}",
                        if map.len() == 1 { "" } else { "s" },
                        match self.name {
                            Some(name) => format!(" for \"{name}\""),
                            None => Default::default(),
                        },
                    )));
                }
            }
            MapOrArray::Array { values, offset } => {
                if offset < values.len() {
                    return Err(serde_json::Error::custom(format!(
                        "expected {} field{}, got {}",
                        values.len(),
                        if values.len() == 1 { "" } else { "s" },
                        offset,
                    )));
                }
            }
>>>>>>> e4fb46ea
        }
        Ok(result)
    }

    pub fn deserialize_array<T>(
        self,
        cb: impl Fn(Value) -> Result<T, serde_json::Error>,
    ) -> Result<Vec<T>, serde_json::Error> {
        let serde_json::Value::Array(array) = self.data else {
            return Err(serde_json::Error::custom(match self.name {
                Some(name) => format!("expected array for \"{name}\""),
                None => "expected array".to_string(),
            }));
        };
        array
            .into_iter()
            .map(|value| {
                cb(Value {
                    data: value,
                    name: None,
                    version: self.version,
                })
            })
            .collect()
    }
}

pub struct Map {
<<<<<<< HEAD
    data: serde_json::value::Map<String, serde_json::Value>,
    version: RpcVersion,
}

impl Map {
=======
    data: MapOrArray,
    version: RpcVersion,
}

enum MapOrArray {
    Map(serde_json::value::Map<String, serde_json::Value>),
    Array {
        values: Vec<serde_json::Value>,
        offset: usize,
    },
}

impl Map {
    pub fn contains_key(&self, key: &'static str) -> bool {
        match &self.data {
            MapOrArray::Map(data) => data.contains_key(key),
            MapOrArray::Array { values, offset } => false,
        }
    }

>>>>>>> e4fb46ea
    pub fn deserialize<T: DeserializeForVersion>(
        &mut self,
        key: &'static str,
    ) -> Result<T, serde_json::Error> {
<<<<<<< HEAD
        let value = self
            .data
            .remove(key)
            .ok_or_else(|| serde_json::Error::custom(format!("missing field: \"{key}\"")))?;
        Value {
            data: value,
            name: Some(key),
            version: self.version,
        }
        .deserialize()
=======
        match &mut self.data {
            MapOrArray::Map(data) => {
                let value = data.remove(key).ok_or_else(|| {
                    serde_json::Error::custom(format!("missing field: \"{key}\""))
                })?;
                Value {
                    data: value,
                    name: Some(key),
                    version: self.version,
                }
                .deserialize()
            }
            MapOrArray::Array { values, offset } => {
                let value = values
                    .get_mut(*offset)
                    .ok_or_else(|| serde_json::Error::custom(format!("missing field: \"{key}\"")))?
                    .take();
                *offset += 1;
                Value {
                    data: value,
                    name: Some(key),
                    version: self.version,
                }
                .deserialize()
            }
        }
    }

    pub fn deserialize_optional<T: DeserializeForVersion>(
        &mut self,
        key: &'static str,
    ) -> Result<Option<T>, serde_json::Error> {
        match &mut self.data {
            MapOrArray::Map(data) => {
                let value = data.remove(key);
                match value {
                    Some(value) => {
                        let value = Value {
                            data: value,
                            name: Some(key),
                            version: self.version,
                        };
                        Ok(Some(value.deserialize()?))
                    }
                    None => Ok(None),
                }
            }
            MapOrArray::Array { values, offset } => {
                let value = values.get_mut(*offset).map(|value| value.take());
                match value {
                    Some(value) => {
                        let value = Value {
                            data: value,
                            name: Some(key),
                            version: self.version,
                        };
                        *offset += 1;
                        Ok(Some(value.deserialize()?))
                    }
                    None => Ok(None),
                }
            }
        }
>>>>>>> e4fb46ea
    }

    // TODO This should be removed once all existing DTOs have been migrated.
    pub fn deserialize_serde<T: for<'a> serde::Deserialize<'a>>(
        &mut self,
        key: &'static str,
    ) -> Result<T, serde_json::Error> {
<<<<<<< HEAD
        let value = self
            .data
            .remove(key)
            .ok_or_else(|| serde_json::Error::custom(format!("missing field: \"{key}\"")))?;
        Value {
            data: value,
            name: Some(key),
            version: self.version,
        }
        .deserialize_serde()
=======
        match &mut self.data {
            MapOrArray::Map(data) => {
                let value = data.remove(key).ok_or_else(|| {
                    serde_json::Error::custom(format!("missing field: \"{key}\""))
                })?;
                Value {
                    data: value,
                    name: Some(key),
                    version: self.version,
                }
                .deserialize_serde()
            }
            MapOrArray::Array { values, offset } => {
                let value = values
                    .get_mut(*offset)
                    .ok_or_else(|| serde_json::Error::custom(format!("missing field: \"{key}\"")))?
                    .take();
                *offset += 1;
                Value {
                    data: value,
                    name: Some(key),
                    version: self.version,
                }
                .deserialize_serde()
            }
        }
    }

    // TODO This should be removed once all existing DTOs have been migrated.
    pub fn deserialize_optional_serde<T: for<'a> serde::Deserialize<'a>>(
        &mut self,
        key: &'static str,
    ) -> Result<Option<T>, serde_json::Error> {
        match &mut self.data {
            MapOrArray::Map(data) => {
                let value = data.remove(key);
                match value {
                    Some(value) => {
                        let value = Value {
                            data: value,
                            name: Some(key),
                            version: self.version,
                        };
                        Ok(Some(value.deserialize_serde()?))
                    }
                    None => Ok(None),
                }
            }
            MapOrArray::Array { values, offset } => {
                let value = values.get_mut(*offset).map(|value| value.take());
                match value {
                    Some(value) => {
                        let value = Value {
                            data: value,
                            name: Some(key),
                            version: self.version,
                        };
                        *offset += 1;
                        Ok(Some(value.deserialize_serde()?))
                    }
                    None => Ok(None),
                }
            }
        }
>>>>>>> e4fb46ea
    }

    pub fn deserialize_map<T>(
        &mut self,
        key: &'static str,
        cb: impl Fn(&mut Map) -> Result<T, serde_json::Error>,
    ) -> Result<T, serde_json::Error> {
<<<<<<< HEAD
        let value = self
            .data
            .remove(key)
            .ok_or_else(|| serde_json::Error::custom(format!("missing field: \"{key}\"")))?;
        Value {
            data: value,
            name: Some(key),
            version: self.version,
        }
        .deserialize_map(cb)
=======
        match &mut self.data {
            MapOrArray::Map(data) => {
                let value = data.remove(key).ok_or_else(|| {
                    serde_json::Error::custom(format!("missing field: \"{key}\""))
                })?;
                Value {
                    data: value,
                    name: Some(key),
                    version: self.version,
                }
                .deserialize_map(cb)
            }
            MapOrArray::Array { values, offset } => {
                let value = values
                    .get_mut(*offset)
                    .ok_or_else(|| serde_json::Error::custom(format!("missing field: \"{key}\"")))?
                    .take();
                *offset += 1;
                Value {
                    data: value,
                    name: Some(key),
                    version: self.version,
                }
                .deserialize_map(cb)
            }
        }
    }

    pub fn deserialize_optional_map<T>(
        &mut self,
        key: &'static str,
        cb: impl Fn(&mut Map) -> Result<T, serde_json::Error>,
    ) -> Result<Option<T>, serde_json::Error> {
        match &mut self.data {
            MapOrArray::Map(data) => {
                let value = data.remove(key);
                match value {
                    Some(value) => {
                        let value = Value {
                            data: value,
                            name: Some(key),
                            version: self.version,
                        };
                        Ok(Some(value.deserialize_map(cb)?))
                    }
                    None => Ok(None),
                }
            }
            MapOrArray::Array { values, offset } => {
                let value = values.get_mut(*offset).map(|value| value.take());
                match value {
                    Some(value) => {
                        let value = Value {
                            data: value,
                            name: Some(key),
                            version: self.version,
                        };
                        *offset += 1;
                        Ok(Some(value.deserialize_map(cb)?))
                    }
                    None => Ok(None),
                }
            }
        }
>>>>>>> e4fb46ea
    }

    pub fn deserialize_array<T>(
        &mut self,
        key: &'static str,
        cb: impl Fn(Value) -> Result<T, serde_json::Error>,
    ) -> Result<Vec<T>, serde_json::Error> {
<<<<<<< HEAD
        let value = self
            .data
            .remove(key)
            .ok_or_else(|| serde_json::Error::custom(format!("missing field: \"{key}\"")))?;
        Value {
            data: value,
            name: Some(key),
            version: self.version,
        }
        .deserialize_array(cb)
=======
        match &mut self.data {
            MapOrArray::Map(data) => {
                let value = data.remove(key).ok_or_else(|| {
                    serde_json::Error::custom(format!("missing field: \"{key}\""))
                })?;
                Value {
                    data: value,
                    name: Some(key),
                    version: self.version,
                }
                .deserialize_array(cb)
            }
            MapOrArray::Array { values, offset } => {
                let value = values
                    .get_mut(*offset)
                    .ok_or_else(|| serde_json::Error::custom(format!("missing field: \"{key}\"")))?
                    .take();
                *offset += 1;
                Value {
                    data: value,
                    name: Some(key),
                    version: self.version,
                }
                .deserialize_array(cb)
            }
        }
    }

    pub fn deserialize_optional_array<T>(
        &mut self,
        key: &'static str,
        cb: impl Fn(Value) -> Result<T, serde_json::Error>,
    ) -> Result<Option<Vec<T>>, serde_json::Error> {
        match &mut self.data {
            MapOrArray::Map(data) => {
                let value = data.remove(key);
                match value {
                    Some(value) => {
                        let value = Value {
                            data: value,
                            name: Some(key),
                            version: self.version,
                        };
                        Ok(Some(value.deserialize_array(cb)?))
                    }
                    None => Ok(None),
                }
            }
            MapOrArray::Array { values, offset } => {
                let value = values.get_mut(*offset).map(|value| value.take());
                match value {
                    Some(value) => {
                        let value = Value {
                            data: value,
                            name: Some(key),
                            version: self.version,
                        };
                        *offset += 1;
                        Ok(Some(value.deserialize_array(cb)?))
                    }
                    None => Ok(None),
                }
            }
        }
>>>>>>> e4fb46ea
    }
}<|MERGE_RESOLUTION|>--- conflicted
+++ resolved
@@ -33,19 +33,13 @@
 #[derive(Debug)]
 pub struct Value {
     data: serde_json::Value,
-<<<<<<< HEAD
-    version: RpcVersion,
-=======
     pub version: RpcVersion,
->>>>>>> e4fb46ea
     /// The name of the field that this value was deserialized from. None if
     /// this is a root value.
     name: Option<&'static str>,
 }
 
 impl Value {
-<<<<<<< HEAD
-=======
     pub fn new(data: serde_json::Value, version: RpcVersion) -> Self {
         Self {
             data,
@@ -62,7 +56,6 @@
         self.data.is_null()
     }
 
->>>>>>> e4fb46ea
     pub fn deserialize<T: DeserializeForVersion>(self) -> Result<T, serde_json::Error> {
         T::deserialize(self)
     }
@@ -78,34 +71,6 @@
         self,
         cb: impl FnOnce(&mut Map) -> Result<T, serde_json::Error>,
     ) -> Result<T, serde_json::Error> {
-<<<<<<< HEAD
-        let serde_json::Value::Object(map) = self.data else {
-            return Err(serde_json::Error::custom(match self.name {
-                Some(name) => format!("expected object for \"{name}\""),
-                None => "expected object".to_string(),
-            }));
-        };
-        let mut map = Map {
-            data: map,
-            version: self.version,
-        };
-        let result = cb(&mut map)?;
-        if !map.data.is_empty() {
-            let fields = map
-                .data
-                .keys()
-                .map(|key| format!("\"{key}\""))
-                .collect::<Vec<_>>()
-                .join(", ");
-            return Err(serde_json::Error::custom(format!(
-                "unexpected field{}: {fields}{}",
-                if map.data.len() == 1 { "" } else { "s" },
-                match self.name {
-                    Some(name) => format!(" for \"{name}\""),
-                    None => Default::default(),
-                },
-            )));
-=======
         let data = match self.data {
             serde_json::Value::Object(map) => MapOrArray::Map(map),
             serde_json::Value::Array(values) => MapOrArray::Array { values, offset: 0 },
@@ -149,7 +114,6 @@
                     )));
                 }
             }
->>>>>>> e4fb46ea
         }
         Ok(result)
     }
@@ -178,13 +142,6 @@
 }
 
 pub struct Map {
-<<<<<<< HEAD
-    data: serde_json::value::Map<String, serde_json::Value>,
-    version: RpcVersion,
-}
-
-impl Map {
-=======
     data: MapOrArray,
     version: RpcVersion,
 }
@@ -205,23 +162,10 @@
         }
     }
 
->>>>>>> e4fb46ea
     pub fn deserialize<T: DeserializeForVersion>(
         &mut self,
         key: &'static str,
     ) -> Result<T, serde_json::Error> {
-<<<<<<< HEAD
-        let value = self
-            .data
-            .remove(key)
-            .ok_or_else(|| serde_json::Error::custom(format!("missing field: \"{key}\"")))?;
-        Value {
-            data: value,
-            name: Some(key),
-            version: self.version,
-        }
-        .deserialize()
-=======
         match &mut self.data {
             MapOrArray::Map(data) => {
                 let value = data.remove(key).ok_or_else(|| {
@@ -285,7 +229,6 @@
                 }
             }
         }
->>>>>>> e4fb46ea
     }
 
     // TODO This should be removed once all existing DTOs have been migrated.
@@ -293,18 +236,6 @@
         &mut self,
         key: &'static str,
     ) -> Result<T, serde_json::Error> {
-<<<<<<< HEAD
-        let value = self
-            .data
-            .remove(key)
-            .ok_or_else(|| serde_json::Error::custom(format!("missing field: \"{key}\"")))?;
-        Value {
-            data: value,
-            name: Some(key),
-            version: self.version,
-        }
-        .deserialize_serde()
-=======
         match &mut self.data {
             MapOrArray::Map(data) => {
                 let value = data.remove(key).ok_or_else(|| {
@@ -369,7 +300,6 @@
                 }
             }
         }
->>>>>>> e4fb46ea
     }
 
     pub fn deserialize_map<T>(
@@ -377,18 +307,6 @@
         key: &'static str,
         cb: impl Fn(&mut Map) -> Result<T, serde_json::Error>,
     ) -> Result<T, serde_json::Error> {
-<<<<<<< HEAD
-        let value = self
-            .data
-            .remove(key)
-            .ok_or_else(|| serde_json::Error::custom(format!("missing field: \"{key}\"")))?;
-        Value {
-            data: value,
-            name: Some(key),
-            version: self.version,
-        }
-        .deserialize_map(cb)
-=======
         match &mut self.data {
             MapOrArray::Map(data) => {
                 let value = data.remove(key).ok_or_else(|| {
@@ -453,7 +371,6 @@
                 }
             }
         }
->>>>>>> e4fb46ea
     }
 
     pub fn deserialize_array<T>(
@@ -461,18 +378,6 @@
         key: &'static str,
         cb: impl Fn(Value) -> Result<T, serde_json::Error>,
     ) -> Result<Vec<T>, serde_json::Error> {
-<<<<<<< HEAD
-        let value = self
-            .data
-            .remove(key)
-            .ok_or_else(|| serde_json::Error::custom(format!("missing field: \"{key}\"")))?;
-        Value {
-            data: value,
-            name: Some(key),
-            version: self.version,
-        }
-        .deserialize_array(cb)
-=======
         match &mut self.data {
             MapOrArray::Map(data) => {
                 let value = data.remove(key).ok_or_else(|| {
@@ -537,6 +442,5 @@
                 }
             }
         }
->>>>>>> e4fb46ea
     }
 }