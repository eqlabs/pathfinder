use anyhow::Context;
use pathfinder_common::BlockId;
use pathfinder_executor::{ExecutionState, L1BlobDataAvailability};
use serde::de::Error;

use crate::context::RpcContext;
use crate::error::ApplicationError;
use crate::types::request::BroadcastedTransaction;

#[derive(Debug, PartialEq, Eq)]
pub struct Input {
    pub request: Vec<BroadcastedTransaction>,
    pub simulation_flags: Vec<SimulationFlag>,
    pub block_id: BlockId,
}

impl crate::dto::DeserializeForVersion for Input {
    fn deserialize(value: crate::dto::Value) -> Result<Self, serde_json::Error> {
        value.deserialize_map(|value| {
            Ok(Self {
                request: value.deserialize_array("request", BroadcastedTransaction::deserialize)?,
                simulation_flags: value
                    .deserialize_array("simulation_flags", SimulationFlag::deserialize)?,
                block_id: value.deserialize("block_id")?,
            })
        })
    }
}

#[derive(Debug, Eq, PartialEq)]
pub enum SimulationFlag {
    SkipValidate,
}

impl crate::dto::DeserializeForVersion for SimulationFlag {
    fn deserialize(value: crate::dto::Value) -> Result<Self, serde_json::Error> {
        let value: String = value.deserialize()?;
        match value.as_str() {
            "SKIP_VALIDATE" => Ok(Self::SkipValidate),
            _ => Err(serde_json::Error::custom("Invalid flag")),
        }
    }
}

#[derive(Debug, PartialEq, Eq)]
pub struct Output(Vec<pathfinder_executor::types::FeeEstimate>);

pub async fn estimate_fee(context: RpcContext, input: Input) -> Result<Output, EstimateFeeError> {
    let span = tracing::Span::current();
    let result = util::task::spawn_blocking(move |_| {
        let _g = span.enter();
        let mut db = context
            .execution_storage
            .connection()
            .context("Creating database connection")?;
        let db = db.transaction().context("Creating database transaction")?;

        let (header, pending) = match input.block_id {
            BlockId::Pending => {
                let pending = context
                    .pending_data
                    .get(&db)
                    .context("Querying pending data")?;

                (pending.header(), Some(pending.state_update.clone()))
            }
            other => {
                let block_id = other.try_into().expect("Only pending cast should fail");
                let header = db
                    .block_header(block_id)
                    .context("Querying block header")?
                    .ok_or(EstimateFeeError::BlockNotFound)?;

                (header, None)
            }
        };

        let state = ExecutionState::simulation(
            &db,
            context.chain_id,
            header,
            pending,
            L1BlobDataAvailability::Enabled,
            context.config.custom_versioned_constants,
            context.contract_addresses.eth_l2_token_address,
            context.contract_addresses.strk_l2_token_address,
        );

        let skip_validate = input
            .simulation_flags
            .iter()
            .any(|flag| flag == &SimulationFlag::SkipValidate);

        let transactions = input
            .request
            .into_iter()
            .map(|tx| {
                crate::executor::map_broadcasted_transaction(
                    &tx,
                    context.chain_id,
                    skip_validate,
                    true,
                    true
                )
            })
            .collect::<Result<Vec<_>, _>>()?;

        let result = pathfinder_executor::estimate(
            state,
            transactions,
<<<<<<< HEAD
            skip_validate,
            // skip nonce check because it is not necessary for fee estimation
            true,
=======
            context.config.fee_estimation_epsilon,
>>>>>>> 8b7e5245
        )?;

        Ok::<_, EstimateFeeError>(result)
    })
    .await
    .context("Executing transaction")??;

    Ok(Output(result.into_iter().collect()))
}

#[derive(Debug)]
pub enum EstimateFeeError {
    Internal(anyhow::Error),
    Custom(anyhow::Error),
    BlockNotFound,
    TransactionExecutionError {
        transaction_index: usize,
        error: String,
        error_stack: pathfinder_executor::ErrorStack,
    },
}

impl From<anyhow::Error> for EstimateFeeError {
    fn from(e: anyhow::Error) -> Self {
        Self::Internal(e)
    }
}

impl From<pathfinder_executor::TransactionExecutionError> for EstimateFeeError {
    fn from(value: pathfinder_executor::TransactionExecutionError) -> Self {
        use pathfinder_executor::TransactionExecutionError::*;
        match value {
            ExecutionError {
                transaction_index,
                error,
                error_stack,
            } => Self::TransactionExecutionError {
                transaction_index,
                error,
                error_stack,
            },
            Internal(e) => Self::Internal(e),
            Custom(e) => Self::Custom(e),
        }
    }
}

impl From<crate::executor::ExecutionStateError> for EstimateFeeError {
    fn from(error: crate::executor::ExecutionStateError) -> Self {
        use crate::executor::ExecutionStateError::*;
        match error {
            BlockNotFound => Self::BlockNotFound,
            Internal(e) => Self::Internal(e),
        }
    }
}

impl From<EstimateFeeError> for ApplicationError {
    fn from(value: EstimateFeeError) -> Self {
        match value {
            EstimateFeeError::BlockNotFound => ApplicationError::BlockNotFound,
            EstimateFeeError::TransactionExecutionError {
                transaction_index,
                error,
                error_stack,
            } => ApplicationError::TransactionExecutionError {
                transaction_index,
                error,
                error_stack,
            },
            EstimateFeeError::Internal(e) => ApplicationError::Internal(e),
            EstimateFeeError::Custom(e) => ApplicationError::Custom(e),
        }
    }
}

impl crate::dto::SerializeForVersion for Output {
    fn serialize(
        &self,
        serializer: crate::dto::Serializer,
    ) -> Result<crate::dto::Ok, crate::dto::Error> {
        serializer.serialize_iter(self.0.len(), &mut self.0.iter().cloned())
    }
}

#[cfg(test)]
mod tests {
    use pathfinder_common::macro_prelude::*;
    use pathfinder_common::prelude::*;
    use pathfinder_common::transaction::{DataAvailabilityMode, ResourceBound, ResourceBounds};
    use pathfinder_common::{felt, BlockId, ResourceAmount, ResourcePricePerUnit, Tip};
    use pathfinder_executor::types::{FeeEstimate, PriceUnit};
    use pretty_assertions_sorted::assert_eq;

    use super::*;
    use crate::types::request::{
        BroadcastedDeclareTransaction,
        BroadcastedDeclareTransactionV2,
        BroadcastedDeclareTransactionV3,
        BroadcastedInvokeTransaction,
        BroadcastedInvokeTransactionV0,
        BroadcastedInvokeTransactionV1,
        BroadcastedInvokeTransactionV3,
        BroadcastedTransaction,
    };
    use crate::types::{ContractClass, SierraContractClass};

    fn declare_transaction(
        account_contract_address: ContractAddress,
        nonce: TransactionNonce,
    ) -> BroadcastedTransaction {
        let sierra_definition = include_bytes!("../../fixtures/contracts/storage_access.json");
        let sierra_hash =
            class_hash!("0544b92d358447cb9e50b65092b7169f931d29e05c1404a2cd08c6fd7e32ba90");
        let casm_hash =
            casm_hash!("0x069032ff71f77284e1a0864a573007108ca5cc08089416af50f03260f5d6d4d8");

        let contract_class: SierraContractClass =
            ContractClass::from_definition_bytes(sierra_definition)
                .unwrap()
                .as_sierra()
                .unwrap();

        assert_eq!(contract_class.class_hash().unwrap().hash(), sierra_hash);

        let max_fee = Fee::default();

        BroadcastedTransaction::Declare(BroadcastedDeclareTransaction::V2(
            BroadcastedDeclareTransactionV2 {
                version: TransactionVersion::TWO,
                max_fee,
                signature: vec![],
                nonce,
                contract_class,
                sender_address: account_contract_address,
                compiled_class_hash: casm_hash,
            },
        ))
    }

    fn deploy_transaction(
        account_contract_address: ContractAddress,
        universal_deployer_address: ContractAddress,
        nonce: TransactionNonce,
    ) -> BroadcastedTransaction {
        let max_fee = Fee::default();
        let sierra_hash =
            class_hash!("0544b92d358447cb9e50b65092b7169f931d29e05c1404a2cd08c6fd7e32ba90");

        BroadcastedTransaction::Invoke(BroadcastedInvokeTransaction::V1(
            BroadcastedInvokeTransactionV1 {
                nonce,
                version: TransactionVersion::ONE,
                max_fee,
                signature: vec![],
                sender_address: account_contract_address,
                calldata: vec![
                    // Number of calls
                    call_param!("0x1"),
                    CallParam(*universal_deployer_address.get()),
                    // Entry point selector for the called contract, i.e.
                    // AccountCallArray::selector
                    CallParam(EntryPoint::hashed(b"deployContract").0),
                    // Length of the call data for the called contract, i.e.
                    // AccountCallArray::data_len
                    call_param!("4"),
                    // classHash
                    CallParam(sierra_hash.0),
                    // salt
                    call_param!("0x0"),
                    // unique
                    call_param!("0x0"),
                    // calldata_len
                    call_param!("0x0"),
                ],
            },
        ))
    }

    fn invoke_transaction(
        account_contract_address: ContractAddress,
        nonce: TransactionNonce,
    ) -> BroadcastedTransaction {
        let max_fee = Fee::default();

        BroadcastedTransaction::Invoke(BroadcastedInvokeTransaction::V1(
            BroadcastedInvokeTransactionV1 {
                nonce,
                version: TransactionVersion::ONE,
                max_fee,
                signature: vec![],
                sender_address: account_contract_address,
                calldata: vec![
                    // Number of calls
                    call_param!("0x1"),
                    // address of the deployed test contract
                    CallParam(felt!(
                        "0x012592426632af714f43ccb05536b6044fc3e897fa55288f658731f93590e7e7"
                    )),
                    // Entry point selector for the called contract, i.e.
                    // AccountCallArray::selector
                    CallParam(EntryPoint::hashed(b"get_data").0),
                    // Length of the call data for the called contract, i.e.
                    // AccountCallArray::data_len
                    call_param!("0"),
                ],
            },
        ))
    }

    fn invoke_v0_transaction() -> BroadcastedTransaction {
        let max_fee = Fee::default();

        BroadcastedTransaction::Invoke(BroadcastedInvokeTransaction::V0(
            BroadcastedInvokeTransactionV0 {
                version: TransactionVersion::ONE,
                max_fee,
                signature: vec![],
                contract_address: contract_address!(
                    "0x012592426632af714f43ccb05536b6044fc3e897fa55288f658731f93590e7e7"
                ),
                entry_point_selector: EntryPoint::hashed(b"get_data"),
                calldata: vec![],
            },
        ))
    }

    fn invoke_v3_transaction(
        account_contract_address: ContractAddress,
        nonce: TransactionNonce,
    ) -> BroadcastedTransaction {
        BroadcastedTransaction::Invoke(BroadcastedInvokeTransaction::V3(
            BroadcastedInvokeTransactionV3 {
                version: TransactionVersion::THREE,
                signature: vec![],
                sender_address: account_contract_address,
                calldata: vec![
                    // Number of calls
                    call_param!("0x1"),
                    // address of the deployed test contract
                    CallParam(felt!(
                        "0x012592426632af714f43ccb05536b6044fc3e897fa55288f658731f93590e7e7"
                    )),
                    // Entry point selector for the called contract, i.e.
                    // AccountCallArray::selector
                    CallParam(EntryPoint::hashed(b"get_data").0),
                    // Length of the call data for the called contract, i.e.
                    // AccountCallArray::data_len
                    call_param!("0"),
                ],
                nonce,
                resource_bounds: ResourceBounds::default(),
                tip: Tip(0),
                paymaster_data: vec![],
                account_deployment_data: vec![],
                nonce_data_availability_mode: DataAvailabilityMode::L1,
                fee_data_availability_mode: DataAvailabilityMode::L1,
            },
        ))
    }

    #[tokio::test]
    async fn declare_deploy_and_invoke_sierra_class_starknet_0_13_1() {
        let (context, last_block_header, account_contract_address, universal_deployer_address) =
            crate::test_setup::test_context_with_starknet_version(StarknetVersion::new(
                0, 13, 1, 0,
            ))
            .await;

        // declare test class
<<<<<<< HEAD
        let declare_transaction =
            declare_transaction(account_contract_address, transaction_nonce!("0x0"));
        // deploy with unversal deployer contract
        let deploy_transaction = deploy_transaction(
            account_contract_address,
            universal_deployer_address,
            transaction_nonce!("0x1"),
        );
=======
        let declare_transaction = declare_transaction(account_contract_address);
        // deploy with universal deployer contract
        let deploy_transaction =
            deploy_transaction(account_contract_address, universal_deployer_address);
>>>>>>> 8b7e5245
        // invoke deployed contract
        let invoke_transaction =
            invoke_transaction(account_contract_address, transaction_nonce!("0x2"));
        // do the same invoke with a v0 transaction
        let invoke_v0_transaction = invoke_v0_transaction();
        // do the same invoke with a v3 transaction
        let invoke_v3_transaction =
            invoke_v3_transaction(account_contract_address, transaction_nonce!("0x3"));

        let input = Input {
            request: vec![
                declare_transaction,
                deploy_transaction,
                invoke_transaction,
                invoke_v0_transaction,
                invoke_v3_transaction,
            ],
            simulation_flags: vec![],
            block_id: BlockId::Number(last_block_header.number),
        };
        let result = estimate_fee(context, input).await.unwrap();
        let declare_expected = FeeEstimate {
            l1_gas_consumed: 23817.into(),
            l1_gas_price: 1.into(),
            l1_data_gas_consumed: 192.into(),
            l1_data_gas_price: 2.into(),
            l2_gas_consumed: 0.into(),
            l2_gas_price: 1.into(),
            overall_fee: 24201.into(),
            unit: PriceUnit::Wei,
        };
        let deploy_expected = FeeEstimate {
            l1_gas_consumed: 18.into(),
            l1_gas_price: 1.into(),
            l1_data_gas_consumed: 224.into(),
            l1_data_gas_price: 2.into(),
            l2_gas_consumed: 0.into(),
            l2_gas_price: 1.into(),
            overall_fee: 466.into(),
            unit: PriceUnit::Wei,
        };
        let invoke_expected = FeeEstimate {
            l1_gas_consumed: 14.into(),
            l1_gas_price: 1.into(),
            l1_data_gas_consumed: 128.into(),
            l1_data_gas_price: 2.into(),
            l2_gas_consumed: 0.into(),
            l2_gas_price: 1.into(),
            overall_fee: 270.into(),
            unit: PriceUnit::Wei,
        };
        let invoke_v0_expected = FeeEstimate {
            l1_gas_consumed: 10.into(),
            l1_gas_price: 1.into(),
            l1_data_gas_consumed: 128.into(),
            l1_data_gas_price: 2.into(),
            l2_gas_consumed: 0.into(),
            l2_gas_price: 1.into(),
            overall_fee: 266.into(),
            unit: PriceUnit::Wei,
        };
        let invoke_v3_expected = FeeEstimate {
            l1_gas_consumed: 14.into(),
            // STRK gas price is 2
            l1_gas_price: 2.into(),
            l1_data_gas_consumed: 128.into(),
            l1_data_gas_price: 2.into(),
            l2_gas_consumed: 0.into(),
            l2_gas_price: 1.into(),
            overall_fee: 284.into(),
            unit: PriceUnit::Fri,
        };
        assert_eq!(
            result,
            Output(vec![
                declare_expected,
                deploy_expected,
                invoke_expected,
                invoke_v0_expected,
                invoke_v3_expected,
            ])
        );
    }

    #[tokio::test]
    async fn declare_deploy_and_invoke_sierra_class_starknet_0_13_1_1() {
        let (context, last_block_header, account_contract_address, universal_deployer_address) =
            crate::test_setup::test_context_with_starknet_version(StarknetVersion::new(
                0, 13, 1, 1,
            ))
            .await;

        // declare test class
<<<<<<< HEAD
        let declare_transaction =
            declare_transaction(account_contract_address, transaction_nonce!("0x0"));
        // deploy with unversal deployer contract
        let deploy_transaction = deploy_transaction(
            account_contract_address,
            universal_deployer_address,
            transaction_nonce!("0x1"),
        );
        // invoke deployed contract
        let invoke_transaction =
            invoke_transaction(account_contract_address, transaction_nonce!("0x2"));
        // do the same invoke with a v0 transaction
        let invoke_v0_transaction = invoke_v0_transaction();
        // do the same invoke with a v3 transaction
        let invoke_v3_transaction =
            invoke_v3_transaction(account_contract_address, transaction_nonce!("0x3"));

        let input = Input {
            request: vec![
                declare_transaction,
                deploy_transaction,
                invoke_transaction,
                invoke_v0_transaction,
                invoke_v3_transaction,
            ],
            simulation_flags: vec![],
            block_id: BlockId::Number(last_block_header.number),
        };
        let result = estimate_fee(context, input).await.unwrap();
        let declare_expected = FeeEstimate {
            l1_gas_consumed: 878.into(),
            l1_gas_price: 1.into(),
            l1_data_gas_consumed: 192.into(),
            l1_data_gas_price: 2.into(),
            l2_gas_consumed: 0.into(),
            l2_gas_price: 0.into(),
            overall_fee: 1262.into(),
            unit: PriceUnit::Wei,
        };
        let deploy_expected = FeeEstimate {
            l1_gas_consumed: 16.into(),
            l1_gas_price: 1.into(),
            l1_data_gas_consumed: 224.into(),
            l1_data_gas_price: 2.into(),
            l2_gas_consumed: 0.into(),
            l2_gas_price: 0.into(),
            overall_fee: 464.into(),
            unit: PriceUnit::Wei,
        };
        let invoke_expected = FeeEstimate {
            l1_gas_consumed: 12.into(),
            l1_gas_price: 1.into(),
            l1_data_gas_consumed: 128.into(),
            l1_data_gas_price: 2.into(),
            l2_gas_consumed: 0.into(),
            l2_gas_price: 0.into(),
            overall_fee: 268.into(),
            unit: PriceUnit::Wei,
        };
        let invoke_v0_expected = FeeEstimate {
            l1_gas_consumed: 10.into(),
            l1_gas_price: 1.into(),
            l1_data_gas_consumed: 128.into(),
            l1_data_gas_price: 2.into(),
            l2_gas_consumed: 0.into(),
            l2_gas_price: 0.into(),
            overall_fee: 266.into(),
            unit: PriceUnit::Wei,
        };
        let invoke_v3_expected = FeeEstimate {
            l1_gas_consumed: 12.into(),
            // STRK gas price is 2
            l1_gas_price: 2.into(),
            l1_data_gas_consumed: 128.into(),
            l1_data_gas_price: 2.into(),
            l2_gas_consumed: 0.into(),
            l2_gas_price: 0.into(),
            overall_fee: 280.into(),
            unit: PriceUnit::Fri,
        };
        assert_eq!(
            result,
            Output(vec![
                declare_expected,
                deploy_expected,
                invoke_expected,
                invoke_v0_expected,
                invoke_v3_expected,
            ])
        );
    }

    #[tokio::test]
    async fn declare_deploy_and_invoke_sierra_class_starknet_0_13_1_with_invalid_nonce_will_pass() {
        let (context, last_block_header, account_contract_address, universal_deployer_address) =
            crate::test_setup::test_context_with_starknet_version(StarknetVersion::new(
                0, 13, 1, 1,
            ))
            .await;

        // declare test class
        let declare_transaction =
            declare_transaction(account_contract_address, transaction_nonce!("0x100"));
        // deploy with unversal deployer contract
        let deploy_transaction = deploy_transaction(
            account_contract_address,
            universal_deployer_address,
            transaction_nonce!("0x2"),
        );
=======
        let declare_transaction = declare_transaction(account_contract_address);
        // deploy with universal deployer contract
        let deploy_transaction =
            deploy_transaction(account_contract_address, universal_deployer_address);
>>>>>>> 8b7e5245
        // invoke deployed contract
        let invoke_transaction =
            invoke_transaction(account_contract_address, transaction_nonce!("0x8"));
        // do the same invoke with a v0 transaction
        let invoke_v0_transaction = invoke_v0_transaction();
        // do the same invoke with a v3 transaction
        let invoke_v3_transaction =
            invoke_v3_transaction(account_contract_address, transaction_nonce!("0x414123"));

        let input = Input {
            request: vec![
                declare_transaction,
                deploy_transaction,
                invoke_transaction,
                invoke_v0_transaction,
                invoke_v3_transaction,
            ],
            simulation_flags: vec![],
            block_id: BlockId::Number(last_block_header.number),
        };
        let result = estimate_fee(context, input).await.unwrap();
        let declare_expected = FeeEstimate {
            l1_gas_consumed: 878.into(),
            l1_gas_price: 1.into(),
            l1_data_gas_consumed: 192.into(),
            l1_data_gas_price: 2.into(),
            l2_gas_consumed: 0.into(),
            l2_gas_price: 1.into(),
            overall_fee: 1262.into(),
            unit: PriceUnit::Wei,
        };
        let deploy_expected = FeeEstimate {
            l1_gas_consumed: 19.into(),
            l1_gas_price: 1.into(),
            l1_data_gas_consumed: 224.into(),
            l1_data_gas_price: 2.into(),
            l2_gas_consumed: 0.into(),
            l2_gas_price: 1.into(),
            overall_fee: 467.into(),
            unit: PriceUnit::Wei,
        };
        let invoke_expected = FeeEstimate {
            l1_gas_consumed: 14.into(),
            l1_gas_price: 1.into(),
            l1_data_gas_consumed: 128.into(),
            l1_data_gas_price: 2.into(),
            l2_gas_consumed: 0.into(),
            l2_gas_price: 1.into(),
            overall_fee: 270.into(),
            unit: PriceUnit::Wei,
        };
        let invoke_v0_expected = FeeEstimate {
            l1_gas_consumed: 10.into(),
            l1_gas_price: 1.into(),
            l1_data_gas_consumed: 128.into(),
            l1_data_gas_price: 2.into(),
            l2_gas_consumed: 0.into(),
            l2_gas_price: 1.into(),
            overall_fee: 266.into(),
            unit: PriceUnit::Wei,
        };
        let invoke_v3_expected = FeeEstimate {
            l1_gas_consumed: 14.into(),
            // STRK gas price is 2
            l1_gas_price: 2.into(),
            l1_data_gas_consumed: 128.into(),
            l1_data_gas_price: 2.into(),
            l2_gas_consumed: 0.into(),
            l2_gas_price: 1.into(),
            overall_fee: 284.into(),
            unit: PriceUnit::Fri,
        };
        assert_eq!(
            result,
            Output(vec![
                declare_expected,
                deploy_expected,
                invoke_expected,
                invoke_v0_expected,
                invoke_v3_expected,
            ])
        );
    }

    #[tokio::test]
    async fn declare_deploy_and_invoke_sierra_class_starknet_0_13_2() {
        let (context, last_block_header, account_contract_address, universal_deployer_address) =
            crate::test_setup::test_context_with_starknet_version(StarknetVersion::new(
                0, 13, 2, 0,
            ))
            .await;

        // declare test class
<<<<<<< HEAD
        let declare_transaction =
            declare_transaction(account_contract_address, transaction_nonce!("0x0"));
        // deploy with unversal deployer contract
        let deploy_transaction = deploy_transaction(
            account_contract_address,
            universal_deployer_address,
            transaction_nonce!("0x1"),
        );
=======
        let declare_transaction = declare_transaction(account_contract_address);
        // deploy with universal deployer contract
        let deploy_transaction =
            deploy_transaction(account_contract_address, universal_deployer_address);
>>>>>>> 8b7e5245
        // invoke deployed contract
        let invoke_transaction =
            invoke_transaction(account_contract_address, transaction_nonce!("0x2"));
        // do the same invoke with a v0 transaction
        let invoke_v0_transaction = invoke_v0_transaction();
        // do the same invoke with a v3 transaction
        let invoke_v3_transaction =
            invoke_v3_transaction(account_contract_address, transaction_nonce!("0x3"));

        let input = Input {
            request: vec![
                declare_transaction,
                deploy_transaction,
                invoke_transaction,
                invoke_v0_transaction,
                invoke_v3_transaction,
            ],
            simulation_flags: vec![],
            block_id: BlockId::Number(last_block_header.number),
        };
        let result = super::estimate_fee(context, input).await.unwrap();
        let declare_expected = FeeEstimate {
            l1_gas_consumed: 23819.into(),
            l1_gas_price: 1.into(),
            l1_data_gas_consumed: 192.into(),
            l1_data_gas_price: 2.into(),
            l2_gas_consumed: 0.into(),
            l2_gas_price: 1.into(),
            overall_fee: 24203.into(),
            unit: PriceUnit::Wei,
        };
        let deploy_expected = FeeEstimate {
            l1_gas_consumed: 22.into(),
            l1_gas_price: 1.into(),
            l1_data_gas_consumed: 224.into(),
            l1_data_gas_price: 2.into(),
            l2_gas_consumed: 0.into(),
            l2_gas_price: 1.into(),
            overall_fee: 470.into(),
            unit: PriceUnit::Wei,
        };
        let invoke_expected = FeeEstimate {
            l1_gas_consumed: 16.into(),
            l1_gas_price: 1.into(),
            l1_data_gas_consumed: 128.into(),
            l1_data_gas_price: 2.into(),
            l2_gas_consumed: 0.into(),
            l2_gas_price: 1.into(),
            overall_fee: 272.into(),
            unit: PriceUnit::Wei,
        };
        let invoke_v0_expected = FeeEstimate {
            l1_gas_consumed: 11.into(),
            l1_gas_price: 1.into(),
            l1_data_gas_consumed: 128.into(),
            l1_data_gas_price: 2.into(),
            l2_gas_consumed: 0.into(),
            l2_gas_price: 1.into(),
            overall_fee: 267.into(),
            unit: PriceUnit::Wei,
        };
        let invoke_v3_expected = FeeEstimate {
            l1_gas_consumed: 16.into(),
            // STRK gas price is 2
            l1_gas_price: 2.into(),
            l1_data_gas_consumed: 128.into(),
            l1_data_gas_price: 2.into(),
            l2_gas_consumed: 0.into(),
            l2_gas_price: 1.into(),
            overall_fee: 288.into(),
            unit: PriceUnit::Fri,
        };
        assert_eq!(
            result,
            Output(vec![
                declare_expected,
                deploy_expected,
                invoke_expected,
                invoke_v0_expected,
                invoke_v3_expected,
            ])
        );
    }

    #[tokio::test]
    async fn declare_deploy_and_invoke_sierra_class_starknet_0_13_2_1() {
        let (context, last_block_header, account_contract_address, universal_deployer_address) =
            crate::test_setup::test_context_with_starknet_version(StarknetVersion::new(
                0, 13, 2, 1,
            ))
            .await;

        // declare test class
<<<<<<< HEAD
        let declare_transaction =
            declare_transaction(account_contract_address, transaction_nonce!("0x0"));
        // deploy with unversal deployer contract
        let deploy_transaction = deploy_transaction(
            account_contract_address,
            universal_deployer_address,
            transaction_nonce!("0x1"),
        );
=======
        let declare_transaction = declare_transaction(account_contract_address);
        // deploy with universal deployer contract
        let deploy_transaction =
            deploy_transaction(account_contract_address, universal_deployer_address);
>>>>>>> 8b7e5245
        // invoke deployed contract
        let invoke_transaction =
            invoke_transaction(account_contract_address, transaction_nonce!("0x2"));
        // do the same invoke with a v0 transaction
        let invoke_v0_transaction = invoke_v0_transaction();
        // do the same invoke with a v3 transaction
        let invoke_v3_transaction =
            invoke_v3_transaction(account_contract_address, transaction_nonce!("0x3"));

        let input = Input {
            request: vec![
                declare_transaction,
                deploy_transaction,
                invoke_transaction,
                invoke_v0_transaction,
                invoke_v3_transaction,
            ],
            simulation_flags: vec![],
            block_id: BlockId::Number(last_block_header.number),
        };
        let result = super::estimate_fee(context, input).await.unwrap();
        let declare_expected = FeeEstimate {
            l1_gas_consumed: 880.into(),
            l1_gas_price: 1.into(),
            l1_data_gas_consumed: 192.into(),
            l1_data_gas_price: 2.into(),
            l2_gas_consumed: 0.into(),
            l2_gas_price: 1.into(),
            overall_fee: 1264.into(),
            unit: PriceUnit::Wei,
        };
        let deploy_expected = FeeEstimate {
            l1_gas_consumed: 22.into(),
            l1_gas_price: 1.into(),
            l1_data_gas_consumed: 224.into(),
            l1_data_gas_price: 2.into(),
            l2_gas_consumed: 0.into(),
            l2_gas_price: 1.into(),
            overall_fee: 470.into(),
            unit: PriceUnit::Wei,
        };
        let invoke_expected = FeeEstimate {
            l1_gas_consumed: 16.into(),
            l1_gas_price: 1.into(),
            l1_data_gas_consumed: 128.into(),
            l1_data_gas_price: 2.into(),
            l2_gas_consumed: 0.into(),
            l2_gas_price: 1.into(),
            overall_fee: 272.into(),
            unit: PriceUnit::Wei,
        };
        let invoke_v0_expected = FeeEstimate {
            l1_gas_consumed: 11.into(),
            l1_gas_price: 1.into(),
            l1_data_gas_consumed: 128.into(),
            l1_data_gas_price: 2.into(),
            l2_gas_consumed: 0.into(),
            l2_gas_price: 1.into(),
            overall_fee: 267.into(),
            unit: PriceUnit::Wei,
        };
        let invoke_v3_expected = FeeEstimate {
            l1_gas_consumed: 16.into(),
            // STRK gas price is 2
            l1_gas_price: 2.into(),
            l1_data_gas_consumed: 128.into(),
            l1_data_gas_price: 2.into(),
            l2_gas_consumed: 0.into(),
            l2_gas_price: 1.into(),
            overall_fee: 288.into(),
            unit: PriceUnit::Fri,
        };
        assert_eq!(
            result,
            Output(vec![
                declare_expected,
                deploy_expected,
                invoke_expected,
                invoke_v0_expected,
                invoke_v3_expected,
            ])
        );
    }

    fn declare_v3_transaction(sender_address: ContractAddress) -> BroadcastedTransaction {
        let sierra_definition =
            include_bytes!("../../fixtures/contracts/l2_gas_accounting/l2_gas_accounting.json");
        let sierra_hash =
            class_hash!("0x01A48FD3F75D0A7C2288AC23FB6ABA26CD375607BA63E4A3B3ED47FC8E99DC21");
        let casm_hash =
            casm_hash!("0x02F58B23F7D98FF076AE59C08125AAFFD6DECCF1A7E97378D1A303B1A4223989");

        let contract_class: SierraContractClass =
            ContractClass::from_definition_bytes(sierra_definition)
                .unwrap()
                .as_sierra()
                .unwrap();

        self::assert_eq!(contract_class.class_hash().unwrap().hash(), sierra_hash);

        BroadcastedTransaction::Declare(BroadcastedDeclareTransaction::V3(
            BroadcastedDeclareTransactionV3 {
                version: TransactionVersion::THREE,
                signature: vec![],
                nonce: transaction_nonce!("0x0"),
                resource_bounds: ResourceBounds::default(),
                tip: Tip(0),
                paymaster_data: vec![],
                account_deployment_data: vec![],
                nonce_data_availability_mode: DataAvailabilityMode::L1,
                fee_data_availability_mode: DataAvailabilityMode::L1,
                compiled_class_hash: casm_hash,
                contract_class,
                sender_address,
            },
        ))
    }

    fn deploy_v3_transaction(
        account_contract_address: ContractAddress,
        universal_deployer_address: ContractAddress,
    ) -> BroadcastedTransaction {
        let sierra_hash =
            class_hash!("0x01A48FD3F75D0A7C2288AC23FB6ABA26CD375607BA63E4A3B3ED47FC8E99DC21");

        BroadcastedTransaction::Invoke(BroadcastedInvokeTransaction::V3(
            BroadcastedInvokeTransactionV3 {
                version: TransactionVersion::THREE,
                signature: vec![],
                nonce: transaction_nonce!("0x1"),
                resource_bounds: ResourceBounds::default(),
                tip: Tip(0),
                paymaster_data: vec![],
                account_deployment_data: vec![],
                nonce_data_availability_mode: DataAvailabilityMode::L1,
                fee_data_availability_mode: DataAvailabilityMode::L1,
                sender_address: account_contract_address,
                calldata: vec![
                    // Number of calls
                    call_param!("0x1"),
                    CallParam(*universal_deployer_address.get()),
                    // Entry point selector for the called contract, i.e.
                    // AccountCallArray::selector
                    CallParam(EntryPoint::hashed(b"deployContract").0),
                    // Length of the call data for the called contract, i.e.
                    // AccountCallArray::data_len
                    call_param!("4"),
                    // classHash
                    CallParam(sierra_hash.0),
                    // salt
                    call_param!("0x0"),
                    // unique
                    call_param!("0x0"),
                    // calldata_len
                    call_param!("0x0"),
                ],
            },
        ))
    }

    /// Invokes a contract that calls a recursive function. Recursion depth can
    /// be set with the `depth` parameter.
    fn invoke_v3_transaction_with_data_gas(
        sender_address: ContractAddress,
        nonce: TransactionNonce,
        depth: CallParam,
    ) -> BroadcastedTransaction {
        BroadcastedTransaction::Invoke(BroadcastedInvokeTransaction::V3(
            BroadcastedInvokeTransactionV3 {
                version: TransactionVersion::THREE,
                signature: vec![],
                sender_address,
                calldata: vec![
                    // Number of calls
                    call_param!("0x1"),
                    // Address of the deployed test contract
                    CallParam(felt!(
                        "0x17c54b787c2eccfb057cf6aa2f941d612249549fff74140adc20bb949eab74b"
                    )),
                    // Entry point selector for the called contract, i.e.
                    CallParam(EntryPoint::hashed(b"test_redeposits").0),
                    // Length of the call data for the called contract, i.e.
                    call_param!("1"),
                    depth,
                ],
                nonce,
                resource_bounds: ResourceBounds {
                    l1_gas: ResourceBound {
                        max_amount: ResourceAmount(50),
                        max_price_per_unit: ResourcePricePerUnit(1000),
                    },
                    l1_data_gas: Some(ResourceBound {
                        max_amount: ResourceAmount(100),
                        max_price_per_unit: ResourcePricePerUnit(1000),
                    }),
                    l2_gas: ResourceBound {
                        max_amount: ResourceAmount(800_000),
                        max_price_per_unit: ResourcePricePerUnit(1000),
                    },
                },
                tip: Tip(0),
                paymaster_data: vec![],
                account_deployment_data: vec![],
                nonce_data_availability_mode: DataAvailabilityMode::L2,
                fee_data_availability_mode: DataAvailabilityMode::L2,
            },
        ))
    }

    #[tokio::test]
    async fn declare_deploy_and_invoke_sierra_class_starknet_0_13_4() {
        let (context, last_block_header, account_contract_address, universal_deployer_address) =
            crate::test_setup::test_context_with_starknet_version(StarknetVersion::new(
                0, 13, 4, 0,
            ))
            .await;

        // declare test class
        let declare_transaction = declare_v3_transaction(account_contract_address);
        // deploy with universal deployer contract
        let deploy_transaction =
            deploy_v3_transaction(account_contract_address, universal_deployer_address);
        // invoke deployed contract
        let invoke_transaction = invoke_v3_transaction_with_data_gas(
            account_contract_address,
            transaction_nonce!("0x2"),
            call_param!("7"),
        );
        // Invoke once more to test that the execution state updates properly with L2
        // gas accounting aware code.
        let invoke_transaction2 = invoke_v3_transaction_with_data_gas(
            account_contract_address,
            transaction_nonce!("0x3"),
            call_param!("7"),
        );

        let input = Input {
            request: vec![
                declare_transaction,
                deploy_transaction,
                invoke_transaction,
                invoke_transaction2,
            ],
            simulation_flags: vec![SimulationFlag::SkipValidate],
            block_id: BlockId::Number(last_block_header.number),
        };
        let result = super::estimate_fee(context, input).await.unwrap();
        let declare_expected = FeeEstimate {
            l1_gas_consumed: 1736.into(),
            l1_gas_price: 2.into(),
            l1_data_gas_consumed: 192.into(),
            l1_data_gas_price: 2.into(),
            l2_gas_consumed: 0.into(),
            l2_gas_price: 1.into(),
            overall_fee: 3856.into(),
            unit: PriceUnit::Fri,
        };
        let deploy_expected = FeeEstimate {
            l1_gas_consumed: 22.into(),
            l1_gas_price: 2.into(),
            l1_data_gas_consumed: 224.into(),
            l1_data_gas_price: 2.into(),
            l2_gas_consumed: 0.into(),
            l2_gas_price: 1.into(),
            overall_fee: 492.into(),
            unit: PriceUnit::Fri,
        };
        let invoke_expected = FeeEstimate {
            l1_gas_consumed: 0.into(),
            l1_gas_price: 2.into(),
            l1_data_gas_consumed: 128.into(),
            l1_data_gas_price: 2.into(),
            l2_gas_consumed: 778635.into(),
            l2_gas_price: 1.into(),
            overall_fee: 778891.into(),
            unit: PriceUnit::Fri,
        };
        self::assert_eq!(
            result,
            Output(vec![
                declare_expected,
                deploy_expected,
                invoke_expected,
                invoke_expected,
            ])
        );
    }

    /// Invokes the test contract with an invalid entry point so that
    /// the transaction is expected to be reverted.
    fn invoke_v3_transaction_with_invalid_entry_point(
        sender_address: ContractAddress,
        nonce: TransactionNonce,
        depth: CallParam,
    ) -> BroadcastedTransaction {
        BroadcastedTransaction::Invoke(BroadcastedInvokeTransaction::V3(
            BroadcastedInvokeTransactionV3 {
                version: TransactionVersion::THREE,
                signature: vec![],
                sender_address,
                calldata: vec![
                    // Number of calls
                    call_param!("0x1"),
                    // Address of the deployed test contract
                    CallParam(felt!(
                        "0x17c54b787c2eccfb057cf6aa2f941d612249549fff74140adc20bb949eab74b"
                    )),
                    // Entry point selector for the called contract, i.e.
                    CallParam(EntryPoint::hashed(b"bogus").0),
                    // Length of the call data for the called contract, i.e.
                    call_param!("1"),
                    depth,
                ],
                nonce,
                resource_bounds: ResourceBounds {
                    l1_gas: ResourceBound {
                        max_amount: ResourceAmount(50),
                        max_price_per_unit: ResourcePricePerUnit(1000),
                    },
                    l1_data_gas: Some(ResourceBound {
                        max_amount: ResourceAmount(100),
                        max_price_per_unit: ResourcePricePerUnit(1000),
                    }),
                    l2_gas: ResourceBound {
                        max_amount: ResourceAmount(800_000),
                        max_price_per_unit: ResourcePricePerUnit(1000),
                    },
                },
                tip: Tip(0),
                paymaster_data: vec![],
                account_deployment_data: vec![],
                nonce_data_availability_mode: DataAvailabilityMode::L2,
                fee_data_availability_mode: DataAvailabilityMode::L2,
            },
        ))
    }

    #[tokio::test]
    async fn declare_deploy_and_invoke_sierra_class_reverts_on_starknet_0_13_4() {
        let (context, last_block_header, account_contract_address, universal_deployer_address) =
            crate::test_setup::test_context_with_starknet_version(StarknetVersion::new(
                0, 13, 4, 0,
            ))
            .await;

        // declare test class
        let declare_transaction = declare_v3_transaction(account_contract_address);
        // deploy with universal deployer contract
        let deploy_transaction =
            deploy_v3_transaction(account_contract_address, universal_deployer_address);
        // invoke deployed contract
        let invoke_transaction = invoke_v3_transaction_with_invalid_entry_point(
            account_contract_address,
            transaction_nonce!("0x2"),
            call_param!("7"),
        );

        let input = Input {
            request: vec![declare_transaction, deploy_transaction, invoke_transaction],
            simulation_flags: vec![SimulationFlag::SkipValidate],
            block_id: BlockId::Number(last_block_header.number),
        };
        let error = super::estimate_fee(context, input).await.unwrap_err();

        assert_matches::assert_matches!(error, EstimateFeeError::TransactionExecutionError { transaction_index, error, error_stack } => {
            assert_eq!(transaction_index, 2);
            assert_eq!(error, "Transaction execution has failed:\n\
                0: Error in the called contract (contract address: 0x0000000000000000000000000000000000000000000000000000000000000c01, class hash: 0x019cabebe31b9fb6bf5e7ce9a971bd7d06e9999e0b97eee943869141a46fd978, selector: 0x015d40a3d6ca2ac30f4031e42be28da9b056fef9bb7357ac5e85627ee876e5ad):\n\
                Execution failed. Failure reason:\n\
                Error in contract (contract address: 0x0000000000000000000000000000000000000000000000000000000000000c01, class hash: 0x019cabebe31b9fb6bf5e7ce9a971bd7d06e9999e0b97eee943869141a46fd978, selector: 0x015d40a3d6ca2ac30f4031e42be28da9b056fef9bb7357ac5e85627ee876e5ad):\n\
                Error in contract (contract address: 0x017c54b787c2eccfb057cf6aa2f941d612249549fff74140adc20bb949eab74b, class hash: 0x01a48fd3f75d0a7c2288ac23fb6aba26cd375607ba63e4a3b3ed47fc8e99dc21, selector: 0x02a1f595e2db7bf53e1a4bc9834eef6b86d3cd66ec9c8b3588c09253d0affc51):\n\
                0x454e545259504f494e545f4e4f545f464f554e44 ('ENTRYPOINT_NOT_FOUND').\n");
            assert_eq!(error_stack, pathfinder_executor::ErrorStack(vec![
                pathfinder_executor::Frame::CallFrame(pathfinder_executor::CallFrame {
                    storage_address: account_contract_address,
                    class_hash: crate::test_setup::OPENZEPPELIN_ACCOUNT_CLASS_HASH,
                    selector: Some(EntryPoint::hashed(b"__execute__")),
                }),
                pathfinder_executor::Frame::CallFrame(pathfinder_executor::CallFrame {
                    storage_address: account_contract_address,
                    class_hash: crate::test_setup::OPENZEPPELIN_ACCOUNT_CLASS_HASH,
                    selector: Some(EntryPoint::hashed(b"__execute__")),
                }),
                pathfinder_executor::Frame::CallFrame(pathfinder_executor::CallFrame {
                    storage_address: contract_address!("0x17c54b787c2eccfb057cf6aa2f941d612249549fff74140adc20bb949eab74b"),
                    class_hash: class_hash!("0x01A48FD3F75D0A7C2288AC23FB6ABA26CD375607BA63E4A3B3ED47FC8E99DC21"),
                    selector: Some(EntryPoint::hashed(b"bogus")),
                }),
                pathfinder_executor::Frame::StringFrame(
                    "0x454e545259504f494e545f4e4f545f464f554e44 ('ENTRYPOINT_NOT_FOUND')".to_owned()
                )
            ]));
        });
    }

    #[tokio::test]
    async fn starknet_0_13_4_max_gas_exceeded() {
        let (context, last_block_header, account_contract_address, universal_deployer_address) =
            crate::test_setup::test_context_with_starknet_version(StarknetVersion::new(
                0, 13, 4, 0,
            ))
            .await;

        // declare test class
        let declare_transaction = declare_v3_transaction(account_contract_address);
        // deploy with universal deployer contract
        let deploy_transaction =
            deploy_v3_transaction(account_contract_address, universal_deployer_address);

        // invoke deployed contract
        let invoke_transaction = invoke_v3_transaction_with_data_gas(
            account_contract_address,
            transaction_nonce!("0x2"),
            call_param!("100000"),
        );

        let input = Input {
            request: vec![declare_transaction, deploy_transaction, invoke_transaction],
            simulation_flags: vec![SimulationFlag::SkipValidate],
            block_id: BlockId::Number(last_block_header.number),
        };
        let result = super::estimate_fee(context, input).await;
        let expected_err = anyhow::anyhow!("Fee estimation failed, maximum gas limit exceeded");
        assert_matches::assert_matches!(result, Err(EstimateFeeError::Internal(err)) if err.to_string() == expected_err.to_string());
    }

    #[tokio::test]
    async fn starknet_0_13_4_user_provided_gas_limit_exceeded() {
        let (context, last_block_header, account_contract_address, universal_deployer_address) =
            crate::test_setup::test_context_with_starknet_version(StarknetVersion::new(
                0, 13, 4, 0,
            ))
            .await;

        // declare test class
        let declare_transaction = declare_v3_transaction(account_contract_address);
        // deploy with universal deployer contract
        let deploy_transaction =
            deploy_v3_transaction(account_contract_address, universal_deployer_address);
        // Invoke deployed contract with large depth (it is a recursive function) such
        // that the L2 gas required exceeds the user provided limit.
        let invoke_transaction = invoke_v3_transaction_with_data_gas(
            account_contract_address,
            transaction_nonce!("0x2"),
            call_param!("1000"),
        );

        let input = Input {
            request: vec![declare_transaction, deploy_transaction, invoke_transaction],
            simulation_flags: vec![SimulationFlag::SkipValidate],
            block_id: BlockId::Number(last_block_header.number),
        };
        let EstimateFeeError::TransactionExecutionError { error, .. } =
            super::estimate_fee(context, input).await.unwrap_err()
        else {
            panic!("Expected TransactionExecutionError");
        };

        // This is currently the best way to check that the transaction was reverted due
        // to insufficient gas. Leaving this test and the assert below to detect if
        // anything in `blockifier` changes in the future.
        assert!(error.contains("Out of gas"));
    }

    #[tokio::test]
    async fn declare_deploy_and_invoke_sierra_class_starknet_0_13_4_with_low_nonce_will_fail() {
        let (context, last_block_header, account_contract_address, universal_deployer_address) =
            crate::test_setup::test_context_with_starknet_version(StarknetVersion::new(
                0, 13, 4, 0,
            ))
            .await;

        // declare test class
        let declare_transaction = declare_v3_transaction(account_contract_address);
        // deploy with universal deployer contract
        let deploy_transaction =
            deploy_v3_transaction(account_contract_address, universal_deployer_address);
        // invoke deployed contract
        let invoke_transaction = invoke_v3_transaction_with_data_gas(
            account_contract_address,
            transaction_nonce!("0x1"),
            call_param!("7"),
        );
       

        let input = Input {
            request: vec![
                declare_transaction,
                deploy_transaction,
                invoke_transaction,
       
            ],
            simulation_flags: vec![SimulationFlag::SkipValidate],
            block_id: BlockId::Number(last_block_header.number),
        };
        let result = super::estimate_fee(context, input).await;
        assert!(result.is_err())
    }

    #[tokio::test]
    async fn declare_deploy_and_invoke_sierra_class_starknet_0_13_4_with_arbitrary_nonce() {
        let (context, last_block_header, account_contract_address, universal_deployer_address) =
            crate::test_setup::test_context_with_starknet_version(StarknetVersion::new(
                0, 13, 4, 0,
            ))
            .await;

        // declare test class
        let declare_transaction = declare_v3_transaction(account_contract_address);
        // deploy with universal deployer contract
        let deploy_transaction =
            deploy_v3_transaction(account_contract_address, universal_deployer_address);
        // invoke deployed contract
        let invoke_transaction = invoke_v3_transaction_with_data_gas(
            account_contract_address,
            transaction_nonce!("0x420"),
            call_param!("7"),
        );
        // Invoke once more to test that the execution state updates properly with L2
        // gas accounting aware code.
        let invoke_transaction2 = invoke_v3_transaction_with_data_gas(
            account_contract_address,
            transaction_nonce!("0x1337"),
            call_param!("7"),
        );

        let input = Input {
            request: vec![
                declare_transaction,
                deploy_transaction,
                invoke_transaction,
                invoke_transaction2,
            ],
            simulation_flags: vec![SimulationFlag::SkipValidate],
            block_id: BlockId::Number(last_block_header.number),
        };
        let result = super::estimate_fee(context, input).await.unwrap();
        let declare_expected = FeeEstimate {
            l1_gas_consumed: 1736.into(),
            l1_gas_price: 2.into(),
            l1_data_gas_consumed: 192.into(),
            l1_data_gas_price: 2.into(),
            l2_gas_consumed: 0.into(),
            l2_gas_price: 1.into(),
            overall_fee: 3856.into(),
            unit: PriceUnit::Fri,
        };
        let deploy_expected = FeeEstimate {
            l1_gas_consumed: 22.into(),
            l1_gas_price: 2.into(),
            l1_data_gas_consumed: 224.into(),
            l1_data_gas_price: 2.into(),
            l2_gas_consumed: 0.into(),
            l2_gas_price: 1.into(),
            overall_fee: 492.into(),
            unit: PriceUnit::Fri,
        };
        let invoke_expected = FeeEstimate {
            l1_gas_consumed: 0.into(),
            l1_gas_price: 2.into(),
            l1_data_gas_consumed: 128.into(),
            l1_data_gas_price: 2.into(),
            l2_gas_consumed: 778635.into(),
            l2_gas_price: 1.into(),
            overall_fee: 778891.into(),
            unit: PriceUnit::Fri,
        };
        self::assert_eq!(
            result,
            Output(vec![
                declare_expected,
                deploy_expected,
                invoke_expected,
                invoke_expected,
            ])
        );
    }

}<|MERGE_RESOLUTION|>--- conflicted
+++ resolved
@@ -108,13 +108,7 @@
         let result = pathfinder_executor::estimate(
             state,
             transactions,
-<<<<<<< HEAD
-            skip_validate,
-            // skip nonce check because it is not necessary for fee estimation
-            true,
-=======
             context.config.fee_estimation_epsilon,
->>>>>>> 8b7e5245
         )?;
 
         Ok::<_, EstimateFeeError>(result)
@@ -222,10 +216,7 @@
     };
     use crate::types::{ContractClass, SierraContractClass};
 
-    fn declare_transaction(
-        account_contract_address: ContractAddress,
-        nonce: TransactionNonce,
-    ) -> BroadcastedTransaction {
+    fn declare_transaction(account_contract_address: ContractAddress) -> BroadcastedTransaction {
         let sierra_definition = include_bytes!("../../fixtures/contracts/storage_access.json");
         let sierra_hash =
             class_hash!("0544b92d358447cb9e50b65092b7169f931d29e05c1404a2cd08c6fd7e32ba90");
@@ -247,7 +238,7 @@
                 version: TransactionVersion::TWO,
                 max_fee,
                 signature: vec![],
-                nonce,
+                nonce: TransactionNonce(Default::default()),
                 contract_class,
                 sender_address: account_contract_address,
                 compiled_class_hash: casm_hash,
@@ -258,7 +249,6 @@
     fn deploy_transaction(
         account_contract_address: ContractAddress,
         universal_deployer_address: ContractAddress,
-        nonce: TransactionNonce,
     ) -> BroadcastedTransaction {
         let max_fee = Fee::default();
         let sierra_hash =
@@ -266,7 +256,7 @@
 
         BroadcastedTransaction::Invoke(BroadcastedInvokeTransaction::V1(
             BroadcastedInvokeTransactionV1 {
-                nonce,
+                nonce: transaction_nonce!("0x1"),
                 version: TransactionVersion::ONE,
                 max_fee,
                 signature: vec![],
@@ -294,15 +284,12 @@
         ))
     }
 
-    fn invoke_transaction(
-        account_contract_address: ContractAddress,
-        nonce: TransactionNonce,
-    ) -> BroadcastedTransaction {
+    fn invoke_transaction(account_contract_address: ContractAddress) -> BroadcastedTransaction {
         let max_fee = Fee::default();
 
         BroadcastedTransaction::Invoke(BroadcastedInvokeTransaction::V1(
             BroadcastedInvokeTransactionV1 {
-                nonce,
+                nonce: transaction_nonce!("0x2"),
                 version: TransactionVersion::ONE,
                 max_fee,
                 signature: vec![],
@@ -342,10 +329,7 @@
         ))
     }
 
-    fn invoke_v3_transaction(
-        account_contract_address: ContractAddress,
-        nonce: TransactionNonce,
-    ) -> BroadcastedTransaction {
+    fn invoke_v3_transaction(account_contract_address: ContractAddress) -> BroadcastedTransaction {
         BroadcastedTransaction::Invoke(BroadcastedInvokeTransaction::V3(
             BroadcastedInvokeTransactionV3 {
                 version: TransactionVersion::THREE,
@@ -365,7 +349,7 @@
                     // AccountCallArray::data_len
                     call_param!("0"),
                 ],
-                nonce,
+                nonce: transaction_nonce!("0x3"),
                 resource_bounds: ResourceBounds::default(),
                 tip: Tip(0),
                 paymaster_data: vec![],
@@ -385,29 +369,16 @@
             .await;
 
         // declare test class
-<<<<<<< HEAD
-        let declare_transaction =
-            declare_transaction(account_contract_address, transaction_nonce!("0x0"));
-        // deploy with unversal deployer contract
-        let deploy_transaction = deploy_transaction(
-            account_contract_address,
-            universal_deployer_address,
-            transaction_nonce!("0x1"),
-        );
-=======
         let declare_transaction = declare_transaction(account_contract_address);
         // deploy with universal deployer contract
         let deploy_transaction =
             deploy_transaction(account_contract_address, universal_deployer_address);
->>>>>>> 8b7e5245
         // invoke deployed contract
-        let invoke_transaction =
-            invoke_transaction(account_contract_address, transaction_nonce!("0x2"));
+        let invoke_transaction = invoke_transaction(account_contract_address);
         // do the same invoke with a v0 transaction
         let invoke_v0_transaction = invoke_v0_transaction();
         // do the same invoke with a v3 transaction
-        let invoke_v3_transaction =
-            invoke_v3_transaction(account_contract_address, transaction_nonce!("0x3"));
+        let invoke_v3_transaction = invoke_v3_transaction(account_contract_address);
 
         let input = Input {
             request: vec![
@@ -493,23 +464,16 @@
             .await;
 
         // declare test class
-<<<<<<< HEAD
-        let declare_transaction =
-            declare_transaction(account_contract_address, transaction_nonce!("0x0"));
-        // deploy with unversal deployer contract
-        let deploy_transaction = deploy_transaction(
-            account_contract_address,
-            universal_deployer_address,
-            transaction_nonce!("0x1"),
-        );
+        let declare_transaction = declare_transaction(account_contract_address);
+        // deploy with universal deployer contract
+        let deploy_transaction =
+            deploy_transaction(account_contract_address, universal_deployer_address);
         // invoke deployed contract
-        let invoke_transaction =
-            invoke_transaction(account_contract_address, transaction_nonce!("0x2"));
+        let invoke_transaction = invoke_transaction(account_contract_address);
         // do the same invoke with a v0 transaction
         let invoke_v0_transaction = invoke_v0_transaction();
         // do the same invoke with a v3 transaction
-        let invoke_v3_transaction =
-            invoke_v3_transaction(account_contract_address, transaction_nonce!("0x3"));
+        let invoke_v3_transaction = invoke_v3_transaction(account_contract_address);
 
         let input = Input {
             request: vec![
@@ -529,28 +493,28 @@
             l1_data_gas_consumed: 192.into(),
             l1_data_gas_price: 2.into(),
             l2_gas_consumed: 0.into(),
-            l2_gas_price: 0.into(),
+            l2_gas_price: 1.into(),
             overall_fee: 1262.into(),
             unit: PriceUnit::Wei,
         };
         let deploy_expected = FeeEstimate {
-            l1_gas_consumed: 16.into(),
+            l1_gas_consumed: 19.into(),
             l1_gas_price: 1.into(),
             l1_data_gas_consumed: 224.into(),
             l1_data_gas_price: 2.into(),
             l2_gas_consumed: 0.into(),
-            l2_gas_price: 0.into(),
-            overall_fee: 464.into(),
+            l2_gas_price: 1.into(),
+            overall_fee: 467.into(),
             unit: PriceUnit::Wei,
         };
         let invoke_expected = FeeEstimate {
-            l1_gas_consumed: 12.into(),
-            l1_gas_price: 1.into(),
-            l1_data_gas_consumed: 128.into(),
-            l1_data_gas_price: 2.into(),
-            l2_gas_consumed: 0.into(),
-            l2_gas_price: 0.into(),
-            overall_fee: 268.into(),
+            l1_gas_consumed: 14.into(),
+            l1_gas_price: 1.into(),
+            l1_data_gas_consumed: 128.into(),
+            l1_data_gas_price: 2.into(),
+            l2_gas_consumed: 0.into(),
+            l2_gas_price: 1.into(),
+            overall_fee: 270.into(),
             unit: PriceUnit::Wei,
         };
         let invoke_v0_expected = FeeEstimate {
@@ -559,19 +523,19 @@
             l1_data_gas_consumed: 128.into(),
             l1_data_gas_price: 2.into(),
             l2_gas_consumed: 0.into(),
-            l2_gas_price: 0.into(),
+            l2_gas_price: 1.into(),
             overall_fee: 266.into(),
             unit: PriceUnit::Wei,
         };
         let invoke_v3_expected = FeeEstimate {
-            l1_gas_consumed: 12.into(),
+            l1_gas_consumed: 14.into(),
             // STRK gas price is 2
             l1_gas_price: 2.into(),
             l1_data_gas_consumed: 128.into(),
             l1_data_gas_price: 2.into(),
             l2_gas_consumed: 0.into(),
-            l2_gas_price: 0.into(),
-            overall_fee: 280.into(),
+            l2_gas_price: 1.into(),
+            overall_fee: 284.into(),
             unit: PriceUnit::Fri,
         };
         assert_eq!(
@@ -587,36 +551,24 @@
     }
 
     #[tokio::test]
-    async fn declare_deploy_and_invoke_sierra_class_starknet_0_13_1_with_invalid_nonce_will_pass() {
+    async fn declare_deploy_and_invoke_sierra_class_starknet_0_13_2() {
         let (context, last_block_header, account_contract_address, universal_deployer_address) =
             crate::test_setup::test_context_with_starknet_version(StarknetVersion::new(
-                0, 13, 1, 1,
+                0, 13, 2, 0,
             ))
             .await;
 
         // declare test class
-        let declare_transaction =
-            declare_transaction(account_contract_address, transaction_nonce!("0x100"));
-        // deploy with unversal deployer contract
-        let deploy_transaction = deploy_transaction(
-            account_contract_address,
-            universal_deployer_address,
-            transaction_nonce!("0x2"),
-        );
-=======
         let declare_transaction = declare_transaction(account_contract_address);
         // deploy with universal deployer contract
         let deploy_transaction =
             deploy_transaction(account_contract_address, universal_deployer_address);
->>>>>>> 8b7e5245
         // invoke deployed contract
-        let invoke_transaction =
-            invoke_transaction(account_contract_address, transaction_nonce!("0x8"));
+        let invoke_transaction = invoke_transaction(account_contract_address);
         // do the same invoke with a v0 transaction
         let invoke_v0_transaction = invoke_v0_transaction();
         // do the same invoke with a v3 transaction
-        let invoke_v3_transaction =
-            invoke_v3_transaction(account_contract_address, transaction_nonce!("0x414123"));
+        let invoke_v3_transaction = invoke_v3_transaction(account_contract_address);
 
         let input = Input {
             request: vec![
@@ -629,56 +581,56 @@
             simulation_flags: vec![],
             block_id: BlockId::Number(last_block_header.number),
         };
-        let result = estimate_fee(context, input).await.unwrap();
+        let result = super::estimate_fee(context, input).await.unwrap();
         let declare_expected = FeeEstimate {
-            l1_gas_consumed: 878.into(),
+            l1_gas_consumed: 23819.into(),
             l1_gas_price: 1.into(),
             l1_data_gas_consumed: 192.into(),
             l1_data_gas_price: 2.into(),
             l2_gas_consumed: 0.into(),
             l2_gas_price: 1.into(),
-            overall_fee: 1262.into(),
+            overall_fee: 24203.into(),
             unit: PriceUnit::Wei,
         };
         let deploy_expected = FeeEstimate {
-            l1_gas_consumed: 19.into(),
+            l1_gas_consumed: 22.into(),
             l1_gas_price: 1.into(),
             l1_data_gas_consumed: 224.into(),
             l1_data_gas_price: 2.into(),
             l2_gas_consumed: 0.into(),
             l2_gas_price: 1.into(),
-            overall_fee: 467.into(),
+            overall_fee: 470.into(),
             unit: PriceUnit::Wei,
         };
         let invoke_expected = FeeEstimate {
-            l1_gas_consumed: 14.into(),
-            l1_gas_price: 1.into(),
-            l1_data_gas_consumed: 128.into(),
-            l1_data_gas_price: 2.into(),
-            l2_gas_consumed: 0.into(),
-            l2_gas_price: 1.into(),
-            overall_fee: 270.into(),
+            l1_gas_consumed: 16.into(),
+            l1_gas_price: 1.into(),
+            l1_data_gas_consumed: 128.into(),
+            l1_data_gas_price: 2.into(),
+            l2_gas_consumed: 0.into(),
+            l2_gas_price: 1.into(),
+            overall_fee: 272.into(),
             unit: PriceUnit::Wei,
         };
         let invoke_v0_expected = FeeEstimate {
-            l1_gas_consumed: 10.into(),
-            l1_gas_price: 1.into(),
-            l1_data_gas_consumed: 128.into(),
-            l1_data_gas_price: 2.into(),
-            l2_gas_consumed: 0.into(),
-            l2_gas_price: 1.into(),
-            overall_fee: 266.into(),
+            l1_gas_consumed: 11.into(),
+            l1_gas_price: 1.into(),
+            l1_data_gas_consumed: 128.into(),
+            l1_data_gas_price: 2.into(),
+            l2_gas_consumed: 0.into(),
+            l2_gas_price: 1.into(),
+            overall_fee: 267.into(),
             unit: PriceUnit::Wei,
         };
         let invoke_v3_expected = FeeEstimate {
-            l1_gas_consumed: 14.into(),
+            l1_gas_consumed: 16.into(),
             // STRK gas price is 2
             l1_gas_price: 2.into(),
             l1_data_gas_consumed: 128.into(),
             l1_data_gas_price: 2.into(),
             l2_gas_consumed: 0.into(),
             l2_gas_price: 1.into(),
-            overall_fee: 284.into(),
+            overall_fee: 288.into(),
             unit: PriceUnit::Fri,
         };
         assert_eq!(
@@ -694,114 +646,6 @@
     }
 
     #[tokio::test]
-    async fn declare_deploy_and_invoke_sierra_class_starknet_0_13_2() {
-        let (context, last_block_header, account_contract_address, universal_deployer_address) =
-            crate::test_setup::test_context_with_starknet_version(StarknetVersion::new(
-                0, 13, 2, 0,
-            ))
-            .await;
-
-        // declare test class
-<<<<<<< HEAD
-        let declare_transaction =
-            declare_transaction(account_contract_address, transaction_nonce!("0x0"));
-        // deploy with unversal deployer contract
-        let deploy_transaction = deploy_transaction(
-            account_contract_address,
-            universal_deployer_address,
-            transaction_nonce!("0x1"),
-        );
-=======
-        let declare_transaction = declare_transaction(account_contract_address);
-        // deploy with universal deployer contract
-        let deploy_transaction =
-            deploy_transaction(account_contract_address, universal_deployer_address);
->>>>>>> 8b7e5245
-        // invoke deployed contract
-        let invoke_transaction =
-            invoke_transaction(account_contract_address, transaction_nonce!("0x2"));
-        // do the same invoke with a v0 transaction
-        let invoke_v0_transaction = invoke_v0_transaction();
-        // do the same invoke with a v3 transaction
-        let invoke_v3_transaction =
-            invoke_v3_transaction(account_contract_address, transaction_nonce!("0x3"));
-
-        let input = Input {
-            request: vec![
-                declare_transaction,
-                deploy_transaction,
-                invoke_transaction,
-                invoke_v0_transaction,
-                invoke_v3_transaction,
-            ],
-            simulation_flags: vec![],
-            block_id: BlockId::Number(last_block_header.number),
-        };
-        let result = super::estimate_fee(context, input).await.unwrap();
-        let declare_expected = FeeEstimate {
-            l1_gas_consumed: 23819.into(),
-            l1_gas_price: 1.into(),
-            l1_data_gas_consumed: 192.into(),
-            l1_data_gas_price: 2.into(),
-            l2_gas_consumed: 0.into(),
-            l2_gas_price: 1.into(),
-            overall_fee: 24203.into(),
-            unit: PriceUnit::Wei,
-        };
-        let deploy_expected = FeeEstimate {
-            l1_gas_consumed: 22.into(),
-            l1_gas_price: 1.into(),
-            l1_data_gas_consumed: 224.into(),
-            l1_data_gas_price: 2.into(),
-            l2_gas_consumed: 0.into(),
-            l2_gas_price: 1.into(),
-            overall_fee: 470.into(),
-            unit: PriceUnit::Wei,
-        };
-        let invoke_expected = FeeEstimate {
-            l1_gas_consumed: 16.into(),
-            l1_gas_price: 1.into(),
-            l1_data_gas_consumed: 128.into(),
-            l1_data_gas_price: 2.into(),
-            l2_gas_consumed: 0.into(),
-            l2_gas_price: 1.into(),
-            overall_fee: 272.into(),
-            unit: PriceUnit::Wei,
-        };
-        let invoke_v0_expected = FeeEstimate {
-            l1_gas_consumed: 11.into(),
-            l1_gas_price: 1.into(),
-            l1_data_gas_consumed: 128.into(),
-            l1_data_gas_price: 2.into(),
-            l2_gas_consumed: 0.into(),
-            l2_gas_price: 1.into(),
-            overall_fee: 267.into(),
-            unit: PriceUnit::Wei,
-        };
-        let invoke_v3_expected = FeeEstimate {
-            l1_gas_consumed: 16.into(),
-            // STRK gas price is 2
-            l1_gas_price: 2.into(),
-            l1_data_gas_consumed: 128.into(),
-            l1_data_gas_price: 2.into(),
-            l2_gas_consumed: 0.into(),
-            l2_gas_price: 1.into(),
-            overall_fee: 288.into(),
-            unit: PriceUnit::Fri,
-        };
-        assert_eq!(
-            result,
-            Output(vec![
-                declare_expected,
-                deploy_expected,
-                invoke_expected,
-                invoke_v0_expected,
-                invoke_v3_expected,
-            ])
-        );
-    }
-
-    #[tokio::test]
     async fn declare_deploy_and_invoke_sierra_class_starknet_0_13_2_1() {
         let (context, last_block_header, account_contract_address, universal_deployer_address) =
             crate::test_setup::test_context_with_starknet_version(StarknetVersion::new(
@@ -810,29 +654,16 @@
             .await;
 
         // declare test class
-<<<<<<< HEAD
-        let declare_transaction =
-            declare_transaction(account_contract_address, transaction_nonce!("0x0"));
-        // deploy with unversal deployer contract
-        let deploy_transaction = deploy_transaction(
-            account_contract_address,
-            universal_deployer_address,
-            transaction_nonce!("0x1"),
-        );
-=======
         let declare_transaction = declare_transaction(account_contract_address);
         // deploy with universal deployer contract
         let deploy_transaction =
             deploy_transaction(account_contract_address, universal_deployer_address);
->>>>>>> 8b7e5245
         // invoke deployed contract
-        let invoke_transaction =
-            invoke_transaction(account_contract_address, transaction_nonce!("0x2"));
+        let invoke_transaction = invoke_transaction(account_contract_address);
         // do the same invoke with a v0 transaction
         let invoke_v0_transaction = invoke_v0_transaction();
         // do the same invoke with a v3 transaction
-        let invoke_v3_transaction =
-            invoke_v3_transaction(account_contract_address, transaction_nonce!("0x3"));
+        let invoke_v3_transaction = invoke_v3_transaction(account_contract_address);
 
         let input = Input {
             request: vec![
