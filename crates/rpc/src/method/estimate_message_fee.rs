use std::sync::Arc;

use anyhow::Context;
use pathfinder_common::{
    BlockId,
    CallParam,
    ChainId,
    ContractAddress,
    EntryPoint,
    EthereumAddress,
    TransactionNonce,
};
use pathfinder_crypto::Felt;
use pathfinder_executor::{ExecutionState, IntoStarkFelt, L1BlobDataAvailability};
use starknet_api::core::PatriciaKey;
use starknet_api::transaction::fields::{Calldata, Fee};

use crate::context::RpcContext;
use crate::error::ApplicationError;

#[derive(Debug, PartialEq, Eq)]
pub struct EstimateMessageFeeInput {
    pub message: MsgFromL1,
    pub block_id: BlockId,
}

impl crate::dto::DeserializeForVersion for EstimateMessageFeeInput {
    fn deserialize(value: crate::dto::Value) -> Result<Self, serde_json::Error> {
        value.deserialize_map(|value| {
            Ok(Self {
                message: value.deserialize("message")?,
                block_id: value.deserialize("block_id")?,
            })
        })
    }
}

#[derive(Debug, PartialEq, Eq)]
pub struct MsgFromL1 {
    pub from_address: EthereumAddress,
    pub to_address: ContractAddress,
    pub entry_point_selector: EntryPoint,
    pub payload: Vec<CallParam>,
}

impl crate::dto::DeserializeForVersion for MsgFromL1 {
    fn deserialize(value: crate::dto::Value) -> Result<Self, serde_json::Error> {
        value.deserialize_map(|value| {
            Ok(Self {
                from_address: value.deserialize("from_address")?,
                to_address: value.deserialize("to_address").map(ContractAddress)?,
                entry_point_selector: value.deserialize("entry_point_selector").map(EntryPoint)?,
                payload: value
                    .deserialize_array("payload", |value| value.deserialize().map(CallParam))?,
            })
        })
    }
}

#[derive(Debug, PartialEq, Eq)]
pub struct Output(pathfinder_executor::types::FeeEstimate);

pub async fn estimate_message_fee(
    context: RpcContext,
    input: EstimateMessageFeeInput,
) -> Result<Output, EstimateMessageFeeError> {
    let span = tracing::Span::current();
    let mut result = util::task::spawn_blocking(move |_| {
        let _g = span.enter();
        let mut db = context
            .storage
            .connection()
            .context("Creating database connection")?;
        let db = db.transaction().context("Creating database transaction")?;

        let (header, pending) = match input.block_id {
            BlockId::Pending => {
                let pending = context
                    .pending_data
                    .get(&db)
                    .context("Querying pending data")?;

                (pending.header(), Some(pending.state_update.clone()))
            }
            other => {
                let block_id = other.try_into().expect("Only pending cast should fail");
                let header = db
                    .block_header(block_id)
                    .context("Querying block header")?
                    .ok_or(EstimateMessageFeeError::BlockNotFound)?;

                (header, None)
            }
        };

        if !db.contract_exists(input.message.to_address, header.number.into())? {
            return Err(EstimateMessageFeeError::ContractNotFound);
        }

        let state = ExecutionState::simulation(
            &db,
            context.chain_id,
            header,
            pending,
            L1BlobDataAvailability::Enabled,
            context.config.custom_versioned_constants,
            context.contract_addresses.eth_l2_token_address,
            context.contract_addresses.strk_l2_token_address,
        );

        let transaction = create_executor_transaction(input, context.chain_id)?;

        let result = pathfinder_executor::estimate(
            state,
            vec![transaction],
<<<<<<< HEAD
            false,
            // skip nonce check because it is not necessary for fee estimation
            true,
=======
            context.config.fee_estimation_epsilon,
>>>>>>> 8b7e5245
        )?;

        Ok::<_, EstimateMessageFeeError>(result)
    })
    .await
    .context("Estimating message fee")??;

    if result.len() != 1 {
        return Err(
            anyhow::anyhow!("Internal error: expected exactly one fee estimation result").into(),
        );
    }

    let result = result.pop().unwrap();

    Ok(Output(pathfinder_executor::types::FeeEstimate {
        l1_gas_consumed: result.l1_gas_consumed,
        l1_gas_price: result.l1_gas_price,
        l1_data_gas_consumed: result.l1_data_gas_consumed,
        l1_data_gas_price: result.l1_data_gas_price,
        l2_gas_consumed: result.l2_gas_consumed,
        l2_gas_price: result.l2_gas_price,
        overall_fee: result.overall_fee,
        unit: result.unit,
    }))
}

fn create_executor_transaction(
    input: EstimateMessageFeeInput,
    chain_id: ChainId,
) -> anyhow::Result<pathfinder_executor::Transaction> {
    let from_address =
        Felt::from_be_slice(input.message.from_address.0.as_bytes()).expect("This cannot overflow");
    let calldata = std::iter::once(CallParam(from_address))
        .chain(input.message.payload)
        .collect();
    let transaction = pathfinder_common::transaction::L1HandlerTransaction {
        contract_address: input.message.to_address,
        entry_point_selector: input.message.entry_point_selector,
        nonce: TransactionNonce::ZERO,
        calldata,
    };

    let transaction_hash = transaction.calculate_hash(chain_id);

    let tx = starknet_api::transaction::L1HandlerTransaction {
        version: starknet_api::transaction::TransactionVersion::ZERO,
        nonce: starknet_api::core::Nonce(starknet_types_core::felt::Felt::ZERO),
        contract_address: starknet_api::core::ContractAddress(
            PatriciaKey::try_from(transaction.contract_address.0.into_starkfelt())
                .expect("A ContractAddress should be the right size"),
        ),
        entry_point_selector: starknet_api::core::EntryPointSelector(
            input.message.entry_point_selector.0.into_starkfelt(),
        ),
        calldata: Calldata(Arc::new(
            transaction
                .calldata
                .into_iter()
                .map(|x| x.0.into_starkfelt())
                .collect(),
        )),
    };

    let transaction = pathfinder_executor::Transaction::from_api(
        starknet_api::transaction::Transaction::L1Handler(tx),
        starknet_api::transaction::TransactionHash(transaction_hash.0.into_starkfelt()),
        None,
        Some(Fee(1)),
        None,
        pathfinder_executor::AccountTransactionExecutionFlags::default(),
    )?;
    Ok(transaction)
}

impl crate::dto::SerializeForVersion for Output {
    fn serialize(
        &self,
        serializer: crate::dto::Serializer,
    ) -> Result<crate::dto::Ok, crate::dto::Error> {
        self.0.serialize(serializer)
    }
}

#[derive(Debug)]
pub enum EstimateMessageFeeError {
    Internal(anyhow::Error),
    BlockNotFound,
    ContractNotFound,
    ContractError {
        revert_error: String,
        revert_error_stack: pathfinder_executor::ErrorStack,
    },
    Custom(anyhow::Error),
}

impl From<anyhow::Error> for EstimateMessageFeeError {
    fn from(e: anyhow::Error) -> Self {
        Self::Internal(e)
    }
}

impl From<pathfinder_executor::TransactionExecutionError> for EstimateMessageFeeError {
    fn from(c: pathfinder_executor::TransactionExecutionError) -> Self {
        use pathfinder_executor::TransactionExecutionError::*;
        match c {
            ExecutionError {
                error, error_stack, ..
            } => Self::ContractError {
                revert_error: format!("Execution error: {}", error),
                revert_error_stack: error_stack,
            },
            Internal(e) => Self::Internal(e),
            Custom(e) => Self::Custom(e),
        }
    }
}

impl From<crate::executor::ExecutionStateError> for EstimateMessageFeeError {
    fn from(error: crate::executor::ExecutionStateError) -> Self {
        use crate::executor::ExecutionStateError::*;
        match error {
            BlockNotFound => Self::BlockNotFound,
            Internal(e) => Self::Internal(e),
        }
    }
}

impl From<EstimateMessageFeeError> for ApplicationError {
    fn from(value: EstimateMessageFeeError) -> Self {
        match value {
            EstimateMessageFeeError::BlockNotFound => ApplicationError::BlockNotFound,
            EstimateMessageFeeError::ContractNotFound => ApplicationError::ContractNotFound,
            EstimateMessageFeeError::ContractError {
                revert_error,
                revert_error_stack,
            } => ApplicationError::ContractError {
                revert_error: Some(revert_error),
                revert_error_stack,
            },
            EstimateMessageFeeError::Internal(e) => ApplicationError::Internal(e),
            EstimateMessageFeeError::Custom(e) => ApplicationError::Custom(e),
        }
    }
}

#[cfg(test)]
mod tests {
    use pathfinder_common::macro_prelude::*;
    use pathfinder_common::prelude::*;
    use pathfinder_common::{BlockId, L1DataAvailabilityMode};
    use pathfinder_storage::StorageBuilder;
    use pretty_assertions_sorted::assert_eq;
    use primitive_types::H160;

    use super::*;
    use crate::context::RpcContext;

    enum Setup {
        Full,
        _SkipBlock,
        _SkipContract,
    }

    async fn setup(mode: Setup) -> anyhow::Result<RpcContext> {
        let dir = tempfile::tempdir().expect("tempdir");
        let mut db_path = dir.path().to_path_buf();
        db_path.push("db.sqlite");

        let storage = StorageBuilder::file(db_path)
            .migrate()
            .expect("storage")
            .create_pool(std::num::NonZeroU32::new(1).expect("one"))
            .expect("storage");

        {
            let mut db = storage.connection().expect("db connection");
            let tx = db.transaction().expect("tx");

            let sierra_json = include_bytes!("../../fixtures/contracts/l1_handler.json");
            let casm_json = include_bytes!("../../fixtures/contracts/l1_handler.casm");

            let class_hash =
                class_hash!("0x032908a85d43275f8509ba5f2acae88811b293463a3521dc05ab06d534b40848");
            tx.insert_sierra_class(
                &SierraHash(class_hash.0),
                sierra_json,
                &casm_hash!("0x0564bc2cef7e8e8ded01da5999b2028ac5962669a12e12b33aee1b17b0332435"),
                casm_json,
            )
            .expect("insert class");

            let block1_number = BlockNumber::GENESIS + 1;
            let block1_hash = BlockHash(felt!("0xb01"));

            if !matches!(mode, Setup::_SkipBlock) {
                let header = BlockHeader::builder()
                    .number(BlockNumber::GENESIS)
                    .timestamp(BlockTimestamp::new_or_panic(0))
                    .l1_da_mode(pathfinder_common::L1DataAvailabilityMode::Blob)
                    .strk_l1_data_gas_price(GasPrice(0x10))
                    .eth_l1_data_gas_price(GasPrice(0x12))
                    .finalize_with_hash(BlockHash(felt!("0xb00")));
                tx.insert_block_header(&header).unwrap();

                let header = BlockHeader::builder()
                    .number(block1_number)
                    .timestamp(BlockTimestamp::new_or_panic(1))
                    .eth_l1_gas_price(GasPrice(2))
                    .eth_l1_data_gas_price(GasPrice(1))
                    .starknet_version(StarknetVersion::new(0, 13, 1, 0))
                    .l1_da_mode(L1DataAvailabilityMode::Blob)
                    .finalize_with_hash(block1_hash);
                tx.insert_block_header(&header).unwrap();
            }

            if !matches!(mode, Setup::_SkipBlock | Setup::_SkipContract) {
                let contract_address = contract_address!(
                    "0x57dde83c18c0efe7123c36a52d704cf27d5c38cdf0b1e1edc3b0dae3ee4e374"
                );
                let state_update =
                    StateUpdate::default().with_deployed_contract(contract_address, class_hash);
                tx.insert_state_update(block1_number, &state_update)
                    .unwrap();
            }

            tx.commit().unwrap();
        }

        let rpc = RpcContext::for_tests().with_storage(storage);

        Ok(rpc)
    }

    fn input() -> EstimateMessageFeeInput {
        EstimateMessageFeeInput {
            message: MsgFromL1 {
                to_address: contract_address!(
                    "0x57dde83c18c0efe7123c36a52d704cf27d5c38cdf0b1e1edc3b0dae3ee4e374"
                ),
                entry_point_selector: EntryPoint::hashed(b"my_l1_handler"),
                payload: vec![call_param!("0xa")],
                from_address: EthereumAddress(H160::zero()),
            },
            block_id: BlockId::Number(BlockNumber::new_or_panic(1)),
        }
    }

    #[tokio::test]
    async fn test_estimate_message_fee() {
        let expected = super::Output(pathfinder_executor::types::FeeEstimate {
            l1_gas_consumed: 14647.into(),
            l1_gas_price: 2.into(),
            l1_data_gas_consumed: 128.into(),
            l1_data_gas_price: 1.into(),
            l2_gas_consumed: 0.into(),
            l2_gas_price: 1.into(),
            overall_fee: 29422.into(),
            unit: pathfinder_executor::types::PriceUnit::Wei,
        });

        let rpc = setup(Setup::Full).await.expect("RPC context");
        let result = super::estimate_message_fee(rpc, input())
            .await
            .expect("result");
        assert_eq!(result, expected);
    }
}<|MERGE_RESOLUTION|>--- conflicted
+++ resolved
@@ -113,13 +113,7 @@
         let result = pathfinder_executor::estimate(
             state,
             vec![transaction],
-<<<<<<< HEAD
-            false,
-            // skip nonce check because it is not necessary for fee estimation
-            true,
-=======
             context.config.fee_estimation_epsilon,
->>>>>>> 8b7e5245
         )?;
 
         Ok::<_, EstimateMessageFeeError>(result)
