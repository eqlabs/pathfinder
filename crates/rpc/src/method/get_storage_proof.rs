--- conflicted
+++ resolved
@@ -311,143 +311,12 @@
             .context("Fetching block header")?
             .ok_or(Error::BlockNotFound)?;
 
-<<<<<<< HEAD
-        let class_root_idx = tx
-            .class_root_index(header.number)
-            .context("Querying class root index")?
-            .ok_or(Error::StorageProofNotSupported)?;
-
-        let class_root_hash = match tx
-            .class_trie_node_hash(class_root_idx.get())
-            .context("Querying class root hash")?
-        {
-            None if input.class_hashes.is_some() => return Err(Error::StorageProofNotSupported),
-            None => Felt::default(),
-            Some(hash) => hash,
-        };
-
-        let classes_proof = if let Some(class_hashes) = input.class_hashes {
-            let nodes: Vec<NodeHashToNodeMapping> = ClassCommitmentTree::get_proofs(
-                &tx,
-                header.number,
-                &class_hashes,
-                class_root_idx.get(),
-            )?
-            .into_iter()
-            .flatten()
-            .map(|(node, node_hash)| NodeHashToNodeMapping {
-                node_hash,
-                node: ProofNode(node),
-            })
-            .collect::<HashSet<_>>()
-            .into_iter()
-            .collect();
-
-            NodeHashToNodeMappings(nodes)
-        } else {
-            NodeHashToNodeMappings(vec![])
-        };
-
-        let storage_root_idx = tx
-            .storage_root_index(header.number)
-            .context("Querying storage root index")?
-            .ok_or(Error::StorageProofNotSupported)?;
-
-        let storage_root_hash = match tx
-            .storage_trie_node_hash(storage_root_idx.get())
-            .context("Querying class root hash")?
-        {
-            None if input.contract_addresses.is_some() => {
-                return Err(Error::StorageProofNotSupported)
-            }
-            None => Felt::default(),
-            Some(hash) => hash,
-        };
-
-        let (contract_proof_nodes, contract_leaves_data) =
-            if let Some(contract_addresses) = input.contract_addresses {
-                let nodes = StorageCommitmentTree::get_proofs(
-                    &tx,
-                    header.number,
-                    &contract_addresses,
-                    storage_root_idx.get(),
-                )?
-                .into_iter()
-                .flatten()
-                .map(|(node, node_hash)| NodeHashToNodeMapping {
-                    node_hash,
-                    node: ProofNode(node),
-                })
-                .collect::<HashSet<_>>()
-                .into_iter()
-                .collect();
-
-                let contract_leaves_data = contract_addresses
-                    .iter()
-                    .map(|&address| {
-                        let class_hash = tx
-                            .contract_class_hash(header.number.into(), address)
-                            .context("Querying contract's class hash")?
-                            .unwrap_or_default();
-
-                        let nonce = tx
-                            .contract_nonce(address, header.number.into())
-                            .context("Querying contract's nonce")?
-                            .unwrap_or_default();
-
-                        Ok(ContractLeafData { nonce, class_hash })
-                    })
-                    .collect::<Result<Vec<_>, Error>>()?;
-
-                (NodeHashToNodeMappings(nodes), contract_leaves_data)
-            } else {
-                (NodeHashToNodeMappings(vec![]), vec![])
-            };
-
-        let contracts_storage_proofs = match input.contracts_storage_keys {
-            None => vec![],
-            Some(contracts_storage_keys) => {
-                let mut proofs = vec![];
-                for csk in contracts_storage_keys {
-                    let root = tx
-                        .contract_root_index(header.number, csk.contract_address)
-                        .context("Querying contract root index")?;
-
-                    if let Some(root) = root {
-                        let nodes: Vec<NodeHashToNodeMapping> = ContractsStorageTree::get_proofs(
-                            &tx,
-                            csk.contract_address,
-                            header.number,
-                            &csk.storage_keys,
-                            root.get(),
-                        )?
-                        .into_iter()
-                        .flatten()
-                        .map(|(node, node_hash)| NodeHashToNodeMapping {
-                            node_hash,
-                            node: ProofNode(node),
-                        })
-                        .collect::<HashSet<_>>()
-                        .into_iter()
-                        .collect();
-
-                        proofs.push(NodeHashToNodeMappings(nodes));
-                    } else {
-                        proofs.push(NodeHashToNodeMappings(vec![]));
-                    }
-                }
-
-                proofs
-            }
-        };
-=======
         let (class_root_hash, classes_proof) =
             get_class_proofs(&tx, header.number, &input.class_hashes)?;
         let (storage_root_hash, contract_proof_nodes, contract_leaves_data) =
             get_contract_proofs(&tx, header.number, &input.contract_addresses)?;
         let contracts_storage_proofs =
             get_contract_storage_proofs(tx, &input.contracts_storage_keys, header.number)?;
->>>>>>> 769f1dad
 
         let contracts_proof = ContractsProof {
             nodes: contract_proof_nodes,
@@ -492,7 +361,7 @@
     };
 
     let class_root_hash = tx
-        .class_trie_node_hash(class_root_idx)
+        .class_trie_node_hash(class_root_idx.get())
         .context("Querying class root hash")?
         .context("Class root hash missing")?;
 
@@ -501,7 +370,7 @@
     };
 
     let nodes: Vec<NodeHashToNodeMapping> =
-        ClassCommitmentTree::get_proofs(tx, block_number, class_hashes, class_root_idx)?
+        ClassCommitmentTree::get_proofs(tx, block_number, class_hashes, class_root_idx.get())?
             .into_iter()
             .flatten()
             .map(|(node, node_hash)| NodeHashToNodeMapping {
@@ -537,7 +406,7 @@
     };
 
     let storage_root_hash = tx
-        .storage_trie_node_hash(storage_root_idx)
+        .storage_trie_node_hash(storage_root_idx.get())
         .context("Querying storage root hash")?
         .context("Storage root hash missing")?;
 
@@ -546,7 +415,7 @@
     };
 
     let nodes =
-        StorageCommitmentTree::get_proofs(tx, block_number, contract_addresses, storage_root_idx)?
+        StorageCommitmentTree::get_proofs(tx, block_number, contract_addresses, storage_root_idx.get())?
             .into_iter()
             .flatten()
             .map(|(node, node_hash)| NodeHashToNodeMapping {
@@ -602,7 +471,7 @@
                         csk.contract_address,
                         block_number,
                         &csk.storage_keys,
-                        root,
+                        root.get(),
                     )?
                     .into_iter()
                     .flatten()
