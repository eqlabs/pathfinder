--- conflicted
+++ resolved
@@ -35,11 +35,7 @@
             (None, None, line!()),
         ] {
             let context = RpcContext::for_tests();
-<<<<<<< HEAD
-            let server = RpcServer::new("127.0.0.1:0".parse().unwrap(), context, RpcVersion::V06);
-=======
             let server = RpcServer::new("127.0.0.1:0".parse().unwrap(), context, RpcVersion::V07);
->>>>>>> e4fb46ea
             let server = match allowed {
                 Some(allowed) => server.with_cors(allowed.into()),
                 None => server,
