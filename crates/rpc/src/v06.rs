use crate::jsonrpc::{RpcRouter, RpcRouterBuilder};

pub(crate) mod method;
pub(crate) mod types;

<<<<<<< HEAD
use crate::v02::method as v02_method;
use crate::v03::method as v03_method;

#[rustfmt::skip]
pub fn register_routes() -> RpcRouterBuilder {
    RpcRouter::builder(crate::RpcVersion::V06)
        .register("starknet_blockHashAndNumber"              , v02_method::block_hash_and_number)
        .register("starknet_blockNumber"                     , v02_method::block_number)
        .register("starknet_chainId"                         , v02_method::chain_id)
        .register("starknet_getBlockTransactionCount"        , v02_method::get_block_transaction_count)
        .register("starknet_getClass"                        , v02_method::get_class)
        .register("starknet_getClassAt"                      , v02_method::get_class_at)
        .register("starknet_getClassHashAt"                  , v02_method::get_class_hash_at)
        .register("starknet_getNonce"                        , v02_method::get_nonce)
        .register("starknet_getStorageAt"                    , v02_method::get_storage_at)

        .register("starknet_getEvents"                       , v03_method::get_events)
        .register("starknet_getStateUpdate"                  , v03_method::get_state_update)
=======
#[rustfmt::skip]
pub fn register_routes() -> RpcRouterBuilder {
    RpcRouter::builder(crate::RpcVersion::V06)
        .register("starknet_blockHashAndNumber"              , crate::method::block_hash_and_number)
        .register("starknet_blockNumber"                     , crate::method::block_number)
        .register("starknet_chainId"                         , crate::method::chain_id)
        .register("starknet_getBlockTransactionCount"        , crate::method::get_block_transaction_count)
        .register("starknet_getClass"                        , crate::method::get_class)
        .register("starknet_getClassAt"                      , crate::method::get_class_at)
        .register("starknet_getClassHashAt"                  , crate::method::get_class_hash_at)
        .register("starknet_getNonce"                        , crate::method::get_nonce)
        .register("starknet_getStorageAt"                    , crate::method::get_storage_at)

        .register("starknet_getEvents"                       , crate::method::get_events)
        .register("starknet_getStateUpdate"                  , crate::method::get_state_update)
>>>>>>> e4fb46ea

        .register("starknet_syncing"                         , method::syncing)
        .register("starknet_getTransactionStatus"            , method::get_transaction_status)
        .register("starknet_call"                            , method::call)
        .register("starknet_addDeclareTransaction"           , method::add_declare_transaction)
        .register("starknet_addDeployAccountTransaction"     , method::add_deploy_account_transaction)
        .register("starknet_addInvokeTransaction"            , method::add_invoke_transaction)
        .register("starknet_estimateFee"                     , method::estimate_fee)
        .register("starknet_estimateMessageFee"              , method::estimate_message_fee)
        .register("starknet_getBlockWithTxHashes"            , method::get_block_with_tx_hashes)
        .register("starknet_getBlockWithTxs"                 , method::get_block_with_txs)
        .register("starknet_getTransactionByBlockIdAndIndex" , method::get_transaction_by_block_id_and_index)
        .register("starknet_getTransactionByHash"            , crate::method::get_transaction_by_hash)
        .register("starknet_getTransactionReceipt"           , method::get_transaction_receipt)
        .register("starknet_simulateTransactions"            , method::simulate_transactions)
        .register("starknet_specVersion"                     , || "0.6.0")
        .register("starknet_traceBlockTransactions"          , method::trace_block_transactions)
        .register("starknet_traceTransaction"                , method::trace_transaction)

        .register("pathfinder_getProof"                      , crate::pathfinder::methods::get_proof)
}<|MERGE_RESOLUTION|>--- conflicted
+++ resolved
@@ -3,26 +3,6 @@
 pub(crate) mod method;
 pub(crate) mod types;
 
-<<<<<<< HEAD
-use crate::v02::method as v02_method;
-use crate::v03::method as v03_method;
-
-#[rustfmt::skip]
-pub fn register_routes() -> RpcRouterBuilder {
-    RpcRouter::builder(crate::RpcVersion::V06)
-        .register("starknet_blockHashAndNumber"              , v02_method::block_hash_and_number)
-        .register("starknet_blockNumber"                     , v02_method::block_number)
-        .register("starknet_chainId"                         , v02_method::chain_id)
-        .register("starknet_getBlockTransactionCount"        , v02_method::get_block_transaction_count)
-        .register("starknet_getClass"                        , v02_method::get_class)
-        .register("starknet_getClassAt"                      , v02_method::get_class_at)
-        .register("starknet_getClassHashAt"                  , v02_method::get_class_hash_at)
-        .register("starknet_getNonce"                        , v02_method::get_nonce)
-        .register("starknet_getStorageAt"                    , v02_method::get_storage_at)
-
-        .register("starknet_getEvents"                       , v03_method::get_events)
-        .register("starknet_getStateUpdate"                  , v03_method::get_state_update)
-=======
 #[rustfmt::skip]
 pub fn register_routes() -> RpcRouterBuilder {
     RpcRouter::builder(crate::RpcVersion::V06)
@@ -38,7 +18,6 @@
 
         .register("starknet_getEvents"                       , crate::method::get_events)
         .register("starknet_getStateUpdate"                  , crate::method::get_state_update)
->>>>>>> e4fb46ea
 
         .register("starknet_syncing"                         , method::syncing)
         .register("starknet_getTransactionStatus"            , method::get_transaction_status)
