use pathfinder_common::transaction::TransactionVariant;
use pathfinder_common::TransactionHash;
use serde::de::Error;

use super::{DeserializeForVersion, U128Hex, U64Hex};
use crate::dto;
use crate::dto::serialize;
use crate::dto::serialize::{SerializeForVersion, Serializer};

pub struct TxnHash<'a>(pub &'a TransactionHash);

pub struct Transaction<'a>(pub &'a pathfinder_common::transaction::Transaction);

struct ResourceBounds<'a>(&'a pathfinder_common::transaction::ResourceBounds);

struct ResourceBound<'a>(&'a pathfinder_common::transaction::ResourceBound);

struct DataAvailabilityMode<'a>(&'a pathfinder_common::transaction::DataAvailabilityMode);

impl SerializeForVersion for TxnHash<'_> {
    fn serialize(&self, serializer: Serializer) -> Result<serialize::Ok, serialize::Error> {
        dto::Felt(&self.0 .0).serialize(serializer)
    }
}

impl SerializeForVersion for Transaction<'_> {
    fn serialize(&self, serializer: Serializer) -> Result<serialize::Ok, serialize::Error> {
        let mut s = serializer.serialize_struct()?;
        s.serialize_field("transaction_hash", &TxnHash(&self.0.hash))?;
        match &self.0.variant {
            TransactionVariant::DeclareV0(tx) => {
                s.serialize_field("type", &"DECLARE")?;
                s.serialize_field("sender_address", &dto::Felt(&tx.sender_address.0))?;
                s.serialize_field("max_fee", &dto::Felt(&tx.max_fee.0))?;
                s.serialize_field("version", &"0x0")?;
                s.serialize_iter(
                    "signature",
                    tx.signature.len(),
                    &mut tx.signature.iter().map(|v| dto::Felt(&v.0)),
                )?;
                s.serialize_field("class_hash", &dto::Felt(&tx.class_hash.0))?;
            }
            TransactionVariant::DeclareV1(tx) => {
                s.serialize_field("type", &"DECLARE")?;
                s.serialize_field("sender_address", &dto::Felt(&tx.sender_address.0))?;
                s.serialize_field("max_fee", &dto::Felt(&tx.max_fee.0))?;
                s.serialize_field("version", &"0x1")?;
                s.serialize_iter(
                    "signature",
                    tx.signature.len(),
                    &mut tx.signature.iter().map(|v| dto::Felt(&v.0)),
                )?;
                s.serialize_field("nonce", &dto::Felt(&tx.nonce.0))?;
                s.serialize_field("class_hash", &dto::Felt(&tx.class_hash.0))?;
            }
            TransactionVariant::DeclareV2(tx) => {
                s.serialize_field("type", &"DECLARE")?;
                s.serialize_field("sender_address", &dto::Felt(&tx.sender_address.0))?;
                s.serialize_field("compiled_class_hash", &dto::Felt(&tx.compiled_class_hash.0))?;
                s.serialize_field("max_fee", &dto::Felt(&tx.max_fee.0))?;
                s.serialize_field("version", &"0x2")?;
                s.serialize_iter(
                    "signature",
                    tx.signature.len(),
                    &mut tx.signature.iter().map(|v| dto::Felt(&v.0)),
                )?;
                s.serialize_field("nonce", &dto::Felt(&tx.nonce.0))?;
                s.serialize_field("class_hash", &dto::Felt(&tx.class_hash.0))?;
            }
            TransactionVariant::DeclareV3(tx) => {
                s.serialize_field("type", &"DECLARE")?;
                s.serialize_field("sender_address", &dto::Felt(&tx.sender_address.0))?;
                s.serialize_field("compiled_class_hash", &dto::Felt(&tx.compiled_class_hash.0))?;
                s.serialize_field("version", &"0x3")?;
                s.serialize_iter(
                    "signature",
                    tx.signature.len(),
                    &mut tx.signature.iter().map(|v| dto::Felt(&v.0)),
                )?;
                s.serialize_field("nonce", &dto::Felt(&tx.nonce.0))?;
                s.serialize_field("class_hash", &dto::Felt(&tx.class_hash.0))?;
                s.serialize_field("resource_bounds", &ResourceBounds(&tx.resource_bounds))?;
<<<<<<< HEAD
                s.serialize_field("tip", &dto::NumAsHex::U64(tx.tip.0))?;
=======
                s.serialize_field("tip", &U64Hex(tx.tip.0))?;
>>>>>>> e4fb46ea
                s.serialize_iter(
                    "paymaster_data",
                    tx.paymaster_data.len(),
                    &mut tx.paymaster_data.iter().map(|v| dto::Felt(&v.0)),
                )?;
                s.serialize_iter(
                    "account_deployment_data",
                    tx.account_deployment_data.len(),
                    &mut tx.account_deployment_data.iter().map(|v| dto::Felt(&v.0)),
                )?;
                s.serialize_field(
                    "nonce_data_availability_mode",
                    &DataAvailabilityMode(&tx.nonce_data_availability_mode),
                )?;
                s.serialize_field(
                    "fee_data_availability_mode",
                    &DataAvailabilityMode(&tx.fee_data_availability_mode),
                )?;
            }
            TransactionVariant::DeployV0(tx) => {
                s.serialize_field("version", &"0x0")?;
                s.serialize_field("type", &"DEPLOY")?;
                s.serialize_field(
                    "contract_address_salt",
                    &dto::Felt(&tx.contract_address_salt.0),
                )?;
                s.serialize_iter(
                    "constructor_calldata",
                    tx.constructor_calldata.len(),
                    &mut tx.constructor_calldata.iter().map(|v| dto::Felt(&v.0)),
                )?;
                s.serialize_field("class_hash", &dto::Felt(&tx.class_hash.0))?;
            }
            TransactionVariant::DeployV1(tx) => {
                s.serialize_field("version", &"0x1")?;
                s.serialize_field("type", &"DEPLOY")?;
                s.serialize_field(
                    "contract_address_salt",
                    &dto::Felt(&tx.contract_address_salt.0),
                )?;
                s.serialize_iter(
                    "constructor_calldata",
                    tx.constructor_calldata.len(),
                    &mut tx.constructor_calldata.iter().map(|v| dto::Felt(&v.0)),
                )?;
                s.serialize_field("class_hash", &dto::Felt(&tx.class_hash.0))?;
            }
            TransactionVariant::DeployAccountV1(tx) => {
                s.serialize_field("type", &"DEPLOY_ACCOUNT")?;
                s.serialize_field("max_fee", &dto::Felt(&tx.max_fee.0))?;
                s.serialize_field("version", &"0x1")?;
                s.serialize_iter(
                    "signature",
                    tx.signature.len(),
                    &mut tx.signature.iter().map(|v| dto::Felt(&v.0)),
                )?;
                s.serialize_field("nonce", &dto::Felt(&tx.nonce.0))?;
                s.serialize_field(
                    "contract_address_salt",
                    &dto::Felt(&tx.contract_address_salt.0),
                )?;
                s.serialize_iter(
                    "constructor_calldata",
                    tx.constructor_calldata.len(),
                    &mut tx.constructor_calldata.iter().map(|v| dto::Felt(&v.0)),
                )?;
                s.serialize_field("class_hash", &dto::Felt(&tx.class_hash.0))?;
            }
            TransactionVariant::DeployAccountV3(tx) => {
                s.serialize_field("type", &"DEPLOY_ACCOUNT")?;
                s.serialize_field("version", &"0x3")?;
                s.serialize_iter(
                    "signature",
                    tx.signature.len(),
                    &mut tx.signature.iter().map(|v| dto::Felt(&v.0)),
                )?;
                s.serialize_field("nonce", &dto::Felt(&tx.nonce.0))?;
                s.serialize_field(
                    "contract_address_salt",
                    &dto::Felt(&tx.contract_address_salt.0),
                )?;
                s.serialize_iter(
                    "constructor_calldata",
                    tx.constructor_calldata.len(),
                    &mut tx.constructor_calldata.iter().map(|v| dto::Felt(&v.0)),
                )?;
                s.serialize_field("class_hash", &dto::Felt(&tx.class_hash.0))?;
                s.serialize_field("resource_bounds", &ResourceBounds(&tx.resource_bounds))?;
<<<<<<< HEAD
                s.serialize_field("tip", &dto::NumAsHex::U64(tx.tip.0))?;
=======
                s.serialize_field("tip", &U64Hex(tx.tip.0))?;
>>>>>>> e4fb46ea
                s.serialize_iter(
                    "paymaster_data",
                    tx.paymaster_data.len(),
                    &mut tx.paymaster_data.iter().map(|v| dto::Felt(&v.0)),
                )?;
                s.serialize_field(
                    "nonce_data_availability_mode",
                    &DataAvailabilityMode(&tx.nonce_data_availability_mode),
                )?;
                s.serialize_field(
                    "fee_data_availability_mode",
                    &DataAvailabilityMode(&tx.fee_data_availability_mode),
                )?;
            }
            TransactionVariant::InvokeV0(tx) => {
                s.serialize_field("type", &"INVOKE")?;
                s.serialize_field("max_fee", &dto::Felt(&tx.max_fee.0))?;
                s.serialize_field("version", &"0x0")?;
                s.serialize_iter(
                    "signature",
                    tx.signature.len(),
                    &mut tx.signature.iter().map(|v| dto::Felt(&v.0)),
                )?;
                s.serialize_field("contract_address", &dto::Felt(&tx.sender_address.0))?;
                s.serialize_field(
                    "entry_point_selector",
                    &dto::Felt(&tx.entry_point_selector.0),
                )?;
                s.serialize_iter(
                    "calldata",
                    tx.calldata.len(),
                    &mut tx.calldata.iter().map(|v| dto::Felt(&v.0)),
                )?;
            }
            TransactionVariant::InvokeV1(tx) => {
                s.serialize_field("type", &"INVOKE")?;
                s.serialize_field("sender_address", &dto::Felt(&tx.sender_address.0))?;
                s.serialize_iter(
                    "calldata",
                    tx.calldata.len(),
                    &mut tx.calldata.iter().map(|v| dto::Felt(&v.0)),
                )?;
                s.serialize_field("max_fee", &dto::Felt(&tx.max_fee.0))?;
                s.serialize_field("version", &"0x1")?;
                s.serialize_iter(
                    "signature",
                    tx.signature.len(),
                    &mut tx.signature.iter().map(|v| dto::Felt(&v.0)),
                )?;
                s.serialize_field("nonce", &dto::Felt(&tx.nonce.0))?;
            }
            TransactionVariant::InvokeV3(tx) => {
                s.serialize_field("type", &"INVOKE")?;
                s.serialize_field("sender_address", &dto::Felt(&tx.sender_address.0))?;
                s.serialize_iter(
                    "calldata",
                    tx.calldata.len(),
                    &mut tx.calldata.iter().map(|v| dto::Felt(&v.0)),
                )?;
                s.serialize_field("version", &"0x3")?;
                s.serialize_iter(
                    "signature",
                    tx.signature.len(),
                    &mut tx.signature.iter().map(|v| dto::Felt(&v.0)),
                )?;
                s.serialize_field("nonce", &dto::Felt(&tx.nonce.0))?;
                s.serialize_field("resource_bounds", &ResourceBounds(&tx.resource_bounds))?;
<<<<<<< HEAD
                s.serialize_field("tip", &dto::NumAsHex::U64(tx.tip.0))?;
=======
                s.serialize_field("tip", &U64Hex(tx.tip.0))?;
>>>>>>> e4fb46ea
                s.serialize_iter(
                    "paymaster_data",
                    tx.paymaster_data.len(),
                    &mut tx.paymaster_data.iter().map(|v| dto::Felt(&v.0)),
                )?;
                s.serialize_iter(
                    "account_deployment_data",
                    tx.account_deployment_data.len(),
                    &mut tx.account_deployment_data.iter().map(|v| dto::Felt(&v.0)),
                )?;
                s.serialize_field(
                    "nonce_data_availability_mode",
                    &DataAvailabilityMode(&tx.nonce_data_availability_mode),
                )?;
                s.serialize_field(
                    "fee_data_availability_mode",
                    &DataAvailabilityMode(&tx.fee_data_availability_mode),
                )?;
            }
            TransactionVariant::L1Handler(tx) => {
                s.serialize_field("version", &"0x0")?;
                s.serialize_field("type", &"L1_HANDLER")?;
                s.serialize_field("nonce", &dto::Felt(&tx.nonce.0))?;
                s.serialize_field("contract_address", &dto::Felt(&tx.contract_address.0))?;
                s.serialize_field(
                    "entry_point_selector",
                    &dto::Felt(&tx.entry_point_selector.0),
                )?;
                s.serialize_iter(
                    "calldata",
                    tx.calldata.len(),
                    &mut tx.calldata.iter().map(|v| dto::Felt(&v.0)),
                )?;
            }
        }
        s.end()
    }
}

impl SerializeForVersion for ResourceBounds<'_> {
    fn serialize(&self, serializer: Serializer) -> Result<serialize::Ok, serialize::Error> {
        let mut s = serializer.serialize_struct()?;
        s.serialize_field("l1_gas", &ResourceBound(&self.0.l1_gas))?;
        s.serialize_field("l2_gas", &ResourceBound(&self.0.l2_gas))?;
        s.end()
    }
}

impl SerializeForVersion for ResourceBound<'_> {
    fn serialize(&self, serializer: Serializer) -> Result<serialize::Ok, serialize::Error> {
        let mut s = serializer.serialize_struct()?;
<<<<<<< HEAD
        s.serialize_field("max_amount", &dto::NumAsHex::U64(self.0.max_amount.0))?;
        s.serialize_field(
            "max_price_per_unit",
            &dto::NumAsHex::U128(self.0.max_price_per_unit.0),
        )?;
=======
        s.serialize_field("max_amount", &U64Hex(self.0.max_amount.0))?;
        s.serialize_field("max_price_per_unit", &U128Hex(self.0.max_price_per_unit.0))?;
>>>>>>> e4fb46ea
        s.end()
    }
}

impl SerializeForVersion for DataAvailabilityMode<'_> {
    fn serialize(&self, serializer: Serializer) -> Result<serialize::Ok, serialize::Error> {
        match self.0 {
            pathfinder_common::transaction::DataAvailabilityMode::L1 => {
                serializer.serialize_str("L1")
            }
            pathfinder_common::transaction::DataAvailabilityMode::L2 => {
                serializer.serialize_str("L2")
            }
        }
    }
<<<<<<< HEAD
=======
}

impl DeserializeForVersion for pathfinder_common::TransactionIndex {
    fn deserialize(value: dto::Value) -> Result<Self, serde_json::Error> {
        let idx = value.deserialize_serde()?;
        Self::new(idx).ok_or_else(|| serde_json::Error::custom("Invalid transaction index"))
    }
>>>>>>> e4fb46ea
}<|MERGE_RESOLUTION|>--- conflicted
+++ resolved
@@ -80,11 +80,7 @@
                 s.serialize_field("nonce", &dto::Felt(&tx.nonce.0))?;
                 s.serialize_field("class_hash", &dto::Felt(&tx.class_hash.0))?;
                 s.serialize_field("resource_bounds", &ResourceBounds(&tx.resource_bounds))?;
-<<<<<<< HEAD
-                s.serialize_field("tip", &dto::NumAsHex::U64(tx.tip.0))?;
-=======
                 s.serialize_field("tip", &U64Hex(tx.tip.0))?;
->>>>>>> e4fb46ea
                 s.serialize_iter(
                     "paymaster_data",
                     tx.paymaster_data.len(),
@@ -173,11 +169,7 @@
                 )?;
                 s.serialize_field("class_hash", &dto::Felt(&tx.class_hash.0))?;
                 s.serialize_field("resource_bounds", &ResourceBounds(&tx.resource_bounds))?;
-<<<<<<< HEAD
-                s.serialize_field("tip", &dto::NumAsHex::U64(tx.tip.0))?;
-=======
                 s.serialize_field("tip", &U64Hex(tx.tip.0))?;
->>>>>>> e4fb46ea
                 s.serialize_iter(
                     "paymaster_data",
                     tx.paymaster_data.len(),
@@ -245,11 +237,7 @@
                 )?;
                 s.serialize_field("nonce", &dto::Felt(&tx.nonce.0))?;
                 s.serialize_field("resource_bounds", &ResourceBounds(&tx.resource_bounds))?;
-<<<<<<< HEAD
-                s.serialize_field("tip", &dto::NumAsHex::U64(tx.tip.0))?;
-=======
                 s.serialize_field("tip", &U64Hex(tx.tip.0))?;
->>>>>>> e4fb46ea
                 s.serialize_iter(
                     "paymaster_data",
                     tx.paymaster_data.len(),
@@ -301,16 +289,8 @@
 impl SerializeForVersion for ResourceBound<'_> {
     fn serialize(&self, serializer: Serializer) -> Result<serialize::Ok, serialize::Error> {
         let mut s = serializer.serialize_struct()?;
-<<<<<<< HEAD
-        s.serialize_field("max_amount", &dto::NumAsHex::U64(self.0.max_amount.0))?;
-        s.serialize_field(
-            "max_price_per_unit",
-            &dto::NumAsHex::U128(self.0.max_price_per_unit.0),
-        )?;
-=======
         s.serialize_field("max_amount", &U64Hex(self.0.max_amount.0))?;
         s.serialize_field("max_price_per_unit", &U128Hex(self.0.max_price_per_unit.0))?;
->>>>>>> e4fb46ea
         s.end()
     }
 }
@@ -326,8 +306,6 @@
             }
         }
     }
-<<<<<<< HEAD
-=======
 }
 
 impl DeserializeForVersion for pathfinder_common::TransactionIndex {
@@ -335,5 +313,4 @@
         let idx = value.deserialize_serde()?;
         Self::new(idx).ok_or_else(|| serde_json::Error::custom("Invalid transaction index"))
     }
->>>>>>> e4fb46ea
 }