--- conflicted
+++ resolved
@@ -319,15 +319,11 @@
     .map_ok(|x| {
         (
             TestPeer(x.peer),
-<<<<<<< HEAD
-            x.data.0.into_iter().map(TestTxn::new).collect(),
-=======
             x.data
                 .0
                 .into_iter()
                 .map(|(t, r)| TestTxn::new((t.variant, r)))
                 .collect(),
->>>>>>> e4fb46ea
         )
     })
     .map_err(|_| ())
