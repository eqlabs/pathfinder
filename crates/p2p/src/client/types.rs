--- conflicted
+++ resolved
@@ -3,11 +3,7 @@
 use libp2p::PeerId;
 use pathfinder_common::event::Event;
 use pathfinder_common::receipt::{ExecutionResources, ExecutionStatus, L2ToL1Message};
-<<<<<<< HEAD
-use pathfinder_common::transaction::TransactionVariant;
-=======
 use pathfinder_common::transaction::Transaction;
->>>>>>> e4fb46ea
 use pathfinder_common::{
     BlockCommitmentSignature,
     BlockCommitmentSignatureElem,
@@ -16,19 +12,13 @@
     BlockNumber,
     BlockTimestamp,
     ClassCommitment,
-<<<<<<< HEAD
-=======
     ClassHash,
->>>>>>> e4fb46ea
     EventCommitment,
     Fee,
     GasPrice,
     ReceiptCommitment,
     SequencerAddress,
-<<<<<<< HEAD
-=======
     SierraHash,
->>>>>>> e4fb46ea
     SignedBlockHeader,
     StateCommitment,
     StateDiffCommitment,
@@ -89,11 +79,7 @@
     }
 }
 
-<<<<<<< HEAD
-pub type TransactionData = Vec<(TransactionVariant, Receipt)>;
-=======
 pub type TransactionData = Vec<(Transaction, Receipt)>;
->>>>>>> e4fb46ea
 
 pub type EventsForBlockByTransaction = (BlockNumber, Vec<(TransactionHash, Vec<Event>)>);
 
