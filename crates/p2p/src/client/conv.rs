--- conflicted
+++ resolved
@@ -133,11 +133,8 @@
             gas_price_wei: self.header.eth_l1_gas_price.0,
             data_gas_price_fri: self.header.strk_l1_data_gas_price.0,
             data_gas_price_wei: self.header.eth_l1_data_gas_price.0,
-<<<<<<< HEAD
-=======
             l2_gas_price_fri: Some(self.header.strk_l2_gas_price.0),
             l2_gas_price_wei: Some(self.header.eth_l2_gas_price.0),
->>>>>>> e4fb46ea
             l1_data_availability_mode: self.header.l1_da_mode.to_dto(),
             signatures: vec![p2p_proto::common::ConsensusSignature {
                 r: self.signature.r.0,
@@ -147,13 +144,8 @@
     }
 }
 
-<<<<<<< HEAD
-impl ToDto<p2p_proto::transaction::Transaction> for TransactionVariant {
-    fn to_dto(self) -> p2p_proto::transaction::Transaction {
-=======
 impl ToDto<p2p_proto::transaction::TransactionVariant> for TransactionVariant {
     fn to_dto(self) -> p2p_proto::transaction::TransactionVariant {
->>>>>>> e4fb46ea
         use p2p_proto::transaction as proto;
         use pathfinder_common::transaction::TransactionVariant::*;
 
